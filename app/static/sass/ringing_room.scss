--- conflicted
+++ resolved
@@ -37,18 +37,13 @@
     $angle: (360 / $item-count);
 	$rot: 0; // initialize for scope
 
-<<<<<<< HEAD
-    @if $item-count == 4 { $rot: 1*$angle/2; }
+
+  @if $item-count == 4 { $rot: 1*$angle/2; }
 	@if $item-count == 6 { $rot: 1*$angle; }
 	@if $item-count == 8 { $rot: 3*$angle/2; }
 	@if $item-count == 10 { $rot: 2*$angle; }
 	@if $item-count == 12 { $rot: 5*$angle/2; }
-=======
-	@if $item-count == 6 { $rot: -1*$angle; }
-	@if $item-count == 8 { $rot: -3*$angle/2; }
-	@if $item-count == 10 { $rot: -2*$angle; }
-	@if $item-count == 12 { $rot: -5*$angle/2; }
->>>>>>> c770b449
+
 
 
 	@for $i from 1 through $item-count {
@@ -250,15 +245,12 @@
   font-size: smaller;
   opacity: 0.75;
   cursor: pointer;
-<<<<<<< HEAD
   display: inline-block;
   border-style: solid;
   border-width: 1px;
   border-radius: 5px;
   padding: 0.25em;
-=======
-
->>>>>>> c770b449
+
 }
 
 /* help bar */
