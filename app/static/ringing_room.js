--- conflicted
+++ resolved
@@ -711,46 +711,6 @@
 
         template: `
 <div class="row" v-if="!window.tower_parameters.observer">
-<<<<<<< HEAD
-<div class="col">
-<div class="card text-justify">
-<div class="card-body">
-<h5 class="card-title">How to use Ringing Room</h5>
-
-<p>To ring, you may either click on the ropes or use the following hot-keys:</p>
-
-<ul>
-    <li><b>[SPACE]:</b> Rings the bell in the lower right corner.</li>
-    <li><b>[LEFT] and [RIGHT] arrow keys:</b> Rings the left and right bottom-most bells.</li>
-    <li><b>[f] and [j]:</b> same as [LEFT] and [RIGHT]</li>
-    <li><b>[SHIFT]+[0-9]\\[0]\\[-]\\[=]:</b> Rotate the "perspective" of the ringing room to put that bell in the lower right corner so it may be rung by [SPACE] or [j].</li>
-    <li><b>[1-9], [0], [-], [=]:</b> Rings bells 1 - 9, 10, 11, and 12</li>
-    <li><b>[SHIFT]+[S]:</b> Set the bells at handstroke</li>
-</ul>
-
-<p> The tower controls allow you to set the number of bells, change whether you're using towerbell or handbell images and sounds, and set all the bells at hand.</p>
-
-<p>The user list allows you to <i>assign ringers</i> to particular bells. To assign ringers, press the "Assign Bells" button to enter bell assignment mode. While in this mode, you may select any ringer from the user list by clicking on them, and then click on the box next to the bell you want to assign them to. Clicking the "x" by a user's name will unassign them from that bell. While in assignment mode, you can't ring any bells; when you're done assigning bells, click the "Stop Assigning" button to return to normal mode.</p>
-
-<p>Assigning a user to a bell will have the effect of automatically rotating that ringer's "perspective" on the tower so that the bell is placed in the bottom right position. This will allow it to be rung using the [SPACE] or [j] hotkeys. If a user is assigned to multiple bells, the lowest-numbered one will be placed in position; this means that if the user is assigned to exactly 2 bells, those bells will be ringable with [f] and [j].</p>
-
-<p>You can make calls by using the hotkeys below.</p>
-
-<ul>
-    <li><b>[l]</b>ook to...</li>
-    <li><b>[g]</b>o next time</li>
-    <li><b>[b]</b>ob</li>
-    <li>si<b>[n]</b>gle</li>
-    <li>t<b>[h]</b>at's all</li>
-    <li>s<b>[t]</b>and next</li>
-</ul>
-
-You can read more on our <a href="/help">Help page</a>.
-</div>
-</div>
-</div>
-</div>
-=======
     <div class="col">
         <div class="card text-justify">
             <div class="card-body">
@@ -803,7 +763,6 @@
             </div>
         </div>
     </div>
->>>>>>> 12e6ff77
 </div>
 `,
     }); // End help
