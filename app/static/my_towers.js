///////////
/* SETUP */
///////////

// Don't log unless needed
var logger = function()
{
    var oldConsoleLog = null;
    var pub = {};

    pub.enableLogger =  function enableLogger()
                        {
                            if(oldConsoleLog == null){ return;}

                            window['console']['log'] = oldConsoleLog;
                        };

    pub.disableLogger = function disableLogger()
                        {
                            oldConsoleLog = console.log;
                            window['console']['log'] = function() {};
                        };

    return pub;
}();
// logger.disableLogger()

// Set up socketio instance

var socketio = io();

/////////
/* VUE */
/////////

Vue.options.delimiters = ['[[', ']]']; // make sure Vue doesn't interfere with jinja

// all vue objects needs to be defined within this block, so that the jinja templates are rendered first
$(document).ready(function() {

Vue.component("tower_row",{
    props:['tower','tab'],

    methods: {
        toggle_bookmark: function(){
            socketio.emit('c_toggle_bookmark',this.tower.tower_id);
            this.tower.bookmark = !this.tower.bookmark;
<<<<<<< HEAD
        },
=======
            $('[data-toggle="tooltip"]').tooltip('hide');
        }, 
>>>>>>> 878a62c1

        copy_id: function() {

            setTimeout(() => {$('.id_clipboard_tooltip').tooltip('hide')},1000);
                var dummy = document.createElement("textarea");
                document.body.appendChild(dummy);
                dummy.value = this.tower.tower_id;
                dummy.select();
                document.execCommand("copy");
                document.body.removeChild(dummy);
        },

        remove_recent: function(){
            socketio.emit('c_remove_recent',this.tower.tower_id);
            this.tower.recent=false;
        }
    },
    template:
    `
    <tr>
        <td class="align-baseline">
            <span @click="toggle_bookmark" 
                  style="cursor: pointer;"
                  data-toggle="tooltip"
                  data-placement="left"
                  title="Click to Bookmark"
                  data-parent="body"
                  data-trigger="hover"
                  data-delay="200">
                <i class="fa-bookmark"
                   :class="[tower.bookmark ? 'fas':'far']">
                </i>
            </span>
        </td>
        <td class="align-baseline">
            <a :href="tower.tower_id + '/' + tower.tower_name">
                [[tower.tower_name]]
            </a>
        </td>
        <td class="align-text-bottom text-nowrap">
            [[tower.tower_id]]
            <button class="btn id_clipboard_tooltip align-baseline"
               data-toggle="tooltip"
               data-placement="bottom"
               data-container="body"
               data-trigger="click"
               @click="copy_id"
               title="Copied to clipboard">
                   <i class="far fa-clipboard fa-fw"></i>
            </button>
        </td>
        <td class="align-baseline">
            <a :href="'tower_settings/'+ tower.tower_id"
               class="btn btn-sm align-baseline"
               :class="[tower.creator ? 'btn-outline-primary' : 'btn-outline-primary disabled']"
               >
               Settings
            </a>
        </td>
        <td>
            <button v-if="tab == 'recent'"
                    @click="remove_recent"
                    class="btn btn-sm align-baseline btn-primary"
                    >
                    Remove from Recent
            </button>
        </td>
    </tr>
    `
});





my_towers = new Vue({
    el: "#my_towers",

    data: {

        towers: window.tower_rels,

    },

    computed: {

        no_recent: function(){
            return this.towers.reduce((acc, cur) => cur.recent ? ++acc : acc, 0);
        },

        no_created: function(){
            return this.towers.reduce((acc, cur) => cur.creator ? ++acc : acc, 0);
        },

        no_bookmark: function(){
            return this.towers.reduce((acc, cur) => cur.bookmark ? ++acc : acc, 0);
        },

        no_host: function(){
            return this.towers.reduce((acc, cur) => cur.host ? ++acc : acc, 0);
        }

    },

    mounted: function(){
        this.$nextTick(function(){
            // Javascript to enable link to tab
            var url = document.location.toString();
            if (url.match('#')) {
                $('#' + url.split('#')[1] + '_tab').tab('show');
            }
            window.scrollTo(0, 0)
            $('[data-toggle="tooltip"]').tooltip();

        });
    },

    template:
    `
<div id="my_towers">
<ul class="nav nav-tabs" id="tower_relation_nav" role="tablist">
    <li class="nav-item" role="presentation">
<<<<<<< HEAD
        <a class="nav-link active"
           id="bookmark_tab"
           data-toggle="tab"
           href="#bookmark"
=======
        <a class="nav-link active" 
           id="recent_tab" 
           data-toggle="tab" 
           href="#recent" 
>>>>>>> 878a62c1
           role="tab"
           aria-controls="recent"
           aria-selected="true">
            Recent
        </a>
    </li>
    <li class="nav-item" role="presentation">
<<<<<<< HEAD
        <a class="nav-link"
           id="created_tab"
           data-toggle="tab"
           href="#created"
=======
        <a class="nav-link" 
           id="bookmark_tab" 
           data-toggle="tab" 
           href="#bookmark" 
>>>>>>> 878a62c1
           role="tab"
           aria-controls="recent"
           aria-selected="true">
            Bookmarks
        </a>
    </li>
    <li class="nav-item" role="presentation">
<<<<<<< HEAD
        <a class="nav-link"
           id="recent_tab"
           data-toggle="tab"
           href="#recent"
=======
        <a class="nav-link" 
           id="created_tab" 
           data-toggle="tab" 
           href="#created" 
>>>>>>> 878a62c1
           role="tab"
           aria-controls="created"
           aria-selected="true">
            Created
        </a>
    </li>
    <li class="nav-item" role="presentation">
        <a class="nav-link"
           id="host_tab"
           data-toggle="tab"
           href="#host"
           role="tab"
           aria-controls="host"
           aria-selected="true">
            Host
        </a>
    </li>
</ul>

<div class="tab-content" id="my_towers_content">

<<<<<<< HEAD
<div class="tab-pane fade show active"
=======
<div class="tab-pane fade show active" 
     id="recent"
     role="tabpanel"
     aria-labelledby="recent_tab">
    <p class="my-3"><small>Towers you have recently visited. Click the "Remove from Recents" button to delete them from the list.<br>Only tower creators may access tower settings.</small></p>
    <table class="table table-hover">
        <thead>
            <tr>
                <th scope="col"></th>
                <th scope="col">Name</th>
                <th scope="col">ID</th>
                <th scope="col"></th>
                <th scope="col"></th>
            </tr>
        </thead>
        <tbody>
            <tower_row v-for="tower in tower_rels"
                       v-if="tower.recent"
                       v-bind:tower="tower"
                       v-bind:tab="'recent'"></tower_row>
            <tr v-if="no_recent===0"><td colspan="3">You haven't visited any towers.</td></tr>
        </tbody>
    </table>
</div>



<div class="tab-pane fade" 
>>>>>>> 878a62c1
     id="bookmark"
     role="tabpanel"
     aria-labelledby="bookmark_tab">
    <p class="my-3"><small>Towers you have bookmarked. Click the icon to the left of the tower name to remove the bookmark.<br>Only tower creators may access tower settings.</small></p>
    <table class="table table-hover">
        <thead>
            <tr>
                <th scope="col"></th>
                <th scope="col">Name</th>
                <th scope="col">ID</th>
                <th scope="col"></th>
            </tr>
        </thead>
        <tbody>
            <tower_row v-for="tower in tower_rels"
                       v-if="tower.bookmark"
                       v-bind:tower="tower"
                       v-bind:tab="'bookmark'"></tower_row>
            <tr v-if="no_bookmark===0"><td colspan="3">You haven't bookmarked any towers.</td></tr>
        </tbody>
    </table>
</div>


<div class="tab-pane fade"
     id="created"
     role="tabpanel"
     aria-labelledby="created_tab">

    <p class="my-3"><small>Towers you have created. You can edit or delete these towers by pressing the Settings button.<br>Only you can edit or delete towers you've created.</small></p>

    <table class="table table-hover">
        <thead>
            <tr>
                <th scope="col"></th>
                <th scope="col">Name</th>
                <th scope="col">ID</th>
                <th scope="col"></th>
                <th scope="col"></th>
            </tr>
        </thead>
        <tbody>
            <tower_row v-for="tower in towers"
                       v-if="tower.creator"
                       v-bind:tower="tower"
                       v-bind:tab="'created'"></tower_row>
            <tr v-if="no_created===0"><td colspan="3">You haven't created any towers.</td></tr>
        </tbody>
    </table>
</div>

<div class="tab-pane fade"
     id="host"
     role="tabpanel"
     aria-labelledby="host_tab">
    <p class="my-3"><small>Towers at which you are a host. You are always a host at towers you've created.<br>Only tower creators may access tower settings. Creators may add hosts from the tower settings page.</small></p>
    <table class="table table-hover">
        <thead>
            <tr>
                <th scope="col"></th>
                <th scope="col">Name</th>
                <th scope="col">ID</th>
                <th scope="col"></th>
                <th scope="col"></th>
            </tr>
        </thead>
        <tbody>
            <tower_row v-for="tower in tower_rels"
                       v-if="tower.host"
                       v-bind:tower="tower"
                       v-bind:tab="'host'"></tower_row>
            <tr v-if="no_host===0"><td colspan="3">You aren't a host at any towers.</td></tr>
        </tbody>
    </table>
</div>


<<<<<<< HEAD
<div class="tab-pane fade"
     id="recent"
     role="tabpanel"
     aria-labelledby="recent_tab">
    <p class="my-3"><small>Towers you have recently visited. Click the "Remove from Recents" button to delete them from the list.<br>Only tower creators may access tower settings.</small></p>
    <table class="table table-hover">
        <thead>
            <tr>
                <th scope="col"></th>
                <th scope="col">Name</th>
                <th scope="col">ID</th>
                <th scope="col"></th>
                <th scope="col"></th>
            </tr>
        </thead>
        <tbody>
            <tower_row v-for="tower in tower_rels"
                       v-if="tower.recent"
                       v-bind:tower="tower"
                       v-bind:tab="'recent'"></tower_row>
            <tr v-if="no_recent===0"><td colspan="3">You haven't visited any towers.</td></tr>
        </tbody>
    </table>
</div>


=======
>>>>>>> 878a62c1
</div>

</div>
</div>
`
});


}); // end document.ready

<|MERGE_RESOLUTION|>--- conflicted
+++ resolved
@@ -45,12 +45,8 @@
         toggle_bookmark: function(){
             socketio.emit('c_toggle_bookmark',this.tower.tower_id);
             this.tower.bookmark = !this.tower.bookmark;
-<<<<<<< HEAD
-        },
-=======
             $('[data-toggle="tooltip"]').tooltip('hide');
         }, 
->>>>>>> 878a62c1
 
         copy_id: function() {
 
@@ -173,17 +169,10 @@
 <div id="my_towers">
 <ul class="nav nav-tabs" id="tower_relation_nav" role="tablist">
     <li class="nav-item" role="presentation">
-<<<<<<< HEAD
-        <a class="nav-link active"
-           id="bookmark_tab"
-           data-toggle="tab"
-           href="#bookmark"
-=======
         <a class="nav-link active" 
            id="recent_tab" 
            data-toggle="tab" 
            href="#recent" 
->>>>>>> 878a62c1
            role="tab"
            aria-controls="recent"
            aria-selected="true">
@@ -191,17 +180,10 @@
         </a>
     </li>
     <li class="nav-item" role="presentation">
-<<<<<<< HEAD
-        <a class="nav-link"
-           id="created_tab"
-           data-toggle="tab"
-           href="#created"
-=======
         <a class="nav-link" 
            id="bookmark_tab" 
            data-toggle="tab" 
            href="#bookmark" 
->>>>>>> 878a62c1
            role="tab"
            aria-controls="recent"
            aria-selected="true">
@@ -209,17 +191,10 @@
         </a>
     </li>
     <li class="nav-item" role="presentation">
-<<<<<<< HEAD
-        <a class="nav-link"
-           id="recent_tab"
-           data-toggle="tab"
-           href="#recent"
-=======
         <a class="nav-link" 
            id="created_tab" 
            data-toggle="tab" 
            href="#created" 
->>>>>>> 878a62c1
            role="tab"
            aria-controls="created"
            aria-selected="true">
@@ -241,9 +216,6 @@
 
 <div class="tab-content" id="my_towers_content">
 
-<<<<<<< HEAD
-<div class="tab-pane fade show active"
-=======
 <div class="tab-pane fade show active" 
      id="recent"
      role="tabpanel"
@@ -272,7 +244,6 @@
 
 
 <div class="tab-pane fade" 
->>>>>>> 878a62c1
      id="bookmark"
      role="tabpanel"
      aria-labelledby="bookmark_tab">
@@ -350,35 +321,6 @@
 </div>
 
 
-<<<<<<< HEAD
-<div class="tab-pane fade"
-     id="recent"
-     role="tabpanel"
-     aria-labelledby="recent_tab">
-    <p class="my-3"><small>Towers you have recently visited. Click the "Remove from Recents" button to delete them from the list.<br>Only tower creators may access tower settings.</small></p>
-    <table class="table table-hover">
-        <thead>
-            <tr>
-                <th scope="col"></th>
-                <th scope="col">Name</th>
-                <th scope="col">ID</th>
-                <th scope="col"></th>
-                <th scope="col"></th>
-            </tr>
-        </thead>
-        <tbody>
-            <tower_row v-for="tower in tower_rels"
-                       v-if="tower.recent"
-                       v-bind:tower="tower"
-                       v-bind:tab="'recent'"></tower_row>
-            <tr v-if="no_recent===0"><td colspan="3">You haven't visited any towers.</td></tr>
-        </tbody>
-    </table>
-</div>
-
-
-=======
->>>>>>> 878a62c1
 </div>
 
 </div>
