{% extends 'base.html' %}

<<<<<<< HEAD
{% block title %}Help — {% endblock %}


{% block content %}
			<p>Here's how to get started with the Ringing Room.</p>
			<h3>Ideal set-up</h3>
			<p>As far as we can tell, Ringing Rooms work best under the following set up:</p>
			<ul>
				<li>Use Google Chrome on a desktop or laptop where possible (Mac > Windows > Linux >> mobile).
                    Microsoft Edge users, beware: keyboard hot-keys won't work in that browser.</li>
				<li>Use a separate voice chat like Zoom, discord, Google hangouts, or WhatsApp to coordinate ringing
                    and put calls in.</li>
			</ul>There is a facility for using hot-keys to put in calls (see below), but in some browsers this
                results in the sound of the bells being interrupted.
			<h3>Starting a new room</h3>
			<p>Starting a new room is simple: go to the home page by clicking "Ringing Room" at the top left of
                this page. Then put any name you like in the text box and click "Create". This will create
                a new "tower" with a shareable URL. You can send this URL to others you would like to ring with.</p>
			<h3>Joining a room</h3>
			<p>There are currently two ways to join a room that already exists. The easiest way is to go directly to
                the link that the room's creator has sent you. Alternatively you may type in <i>just</i> the numerical
                ID (a nine-digit number) into the textbox on the homepage.</p>
            <h3>Listener links</h3>
            <p>If you append "/listen" to the link of any tower, the resulting page will be a "listen-only" version of the 
                tower appropriate for sending to anyone who wishes to observe the ringing without risking disturbing the band.
                (For example, if you have the tower ID '1234' and name 'Example', then the link "ringingroom.com/1234/example/listen"
                will go to the listen-only page.)
			<h3>Setting up and ringing in a ringing room</h3>
			<p>On the top left, you may set the number of bells in the tower by clicking the desired number. To ring,
                you may either click on the ropes or use the following hot-keys:</p>
			<ul>
                <li> <b>[1-9], [0], [-], [=]:</b> Rings bells 1 - 9, 10, 11, and 12</li>
                <li><b>[SPACE]:</b> Rings the bell in the lower right corner.</li>
                <li><b>[LEFT] and [RIGHT] arrow keys:</b> Rings the left and right bottom-most bells.</li>
                <li><b>[f] and [j]:</b> same as [LEFT] and [RIGHT]</li>
                <li><b>[SHIFT]+[0-9]\[0]\[-]\[=]:</b> Rotate the "perspective" of the ringing room to put that bell
                    in the lower right corner so it may be rung by [SPACE] or [j].</li>
		    </ul>

            <p>Ringers may now <i>assign bells</i> by entering bell assignment mode (top left of the screen). While in
            this mode, any ringer may be selected under the user list and then a second click by a bell will assign
            that user to a bell. Clicking the "x" by the user's name will kick them off that bell. Bells may not be rung
            in bell assignment mode. Simply click the button in the control towers to exit bell assignment mode.
            For now, anyone may assign anyone (and kick off anyone).</p>

			<p>There are also hot-keys for various calls, but be aware that in some browsers using these results
                in the sound of the bells being interrupted.</p>
			<ul>
                <li><b>[l]</b>ook to...</li>
				<li><b>[g]</b>o next time</li>
				<li><b>[b]</b>ob</li>
				<li>si<b>[n]</b>gle</li>
				<li>t<b>[h]</b>at's all</li>
				<li>s<b>[t]</b>and next</li>
			</ul>


<h3> Related Efforts </h3>

<p> Richard Johnston has done a great deal of work to make Ringing Room work with Handbell Manager and with Android phones as simulated handbells (!). Read more about it by clicking <a href="http://ringingtraining.pbworks.com/w/page/139440417/Handbell%20Manager%20for%20Ringingroom">here</a>. </p>


			<h3>Known bugs and currently available fixes</h3>
			<p>As Ringing Room has been gaining in popularity, we have had several bug reports (thank you!)
                and have started a list of known bugs and any currently available fix. This list is not exhaustive.
                Always try refreshing as a first start when dealing with a bug; it may be the solution!</p>
			<ul>
                <li><b>Issues with users not logging out, or being locked out after being inactive:</b> We are
                actively working on this as of this week and hope to have a good solution soon. We're definitely
                still figuring out some of the kinks over here; sorry for any issues.</li>
				<li><b>Bells are sometimes laggy:</b> Sorry, no fix for this yet. It is a rather tricky problem!
                    We'll keep you updated on the "News" sidebar of the front page.</li>
				<li><b>Bells are double-sounding/echoing:</b> First, try headphones. If that doesn't fix it,
                    you are encountering a known problem in some browsers. Re-starting your browser or doing
                    a hard refresh (hard refreshing varies by OS and browser type) has been known to help in
                    some cases. The cause of this bug is not yet identified.</li>
				<li><b>Microsoft Edge users can't access hot-keys:</b> Old versions of Microsoft Edge do not conform
                    to standards of key-press listening. Please update to the newest version if possible.</li>
                <li><b>Ringing Room doesn't work under this non-Chrome browser/Linux OS...:</b> Please email us with
                    the operating system and browser you're using, along with any steps taken to fix the issue
                    (restarting browser, hard refreshing). We'll bear this in mind, but cross-platform testing is
                    currently pretty slow as we both have Macs!</li>
				<li><b>Ringing Room doesn't work on my phone/iPad/...:</b> A known problem, but one that's it's
                    pretty hard to fix without building a dedicated app as far as we can tell. So probably
                    best to stick to a desktop or laptop for now.</li>
			</ul>
=======
{% block app_content %}

<p>Here's how to get started with the Ringing Room.</p>

            
<h3>Creating a new tower</h3>

<p>Starting a new room is simple: go to the home page by clicking "Ringing Room" at the left side of the bar at the top of this page. Then put any name you like in the text box and click "Create". This will create a new "tower" with a shareable URL and ID number. To share this tower with other ringers, you can either copy the URL from your browser's navigation bar or just send them the ID number.</p>

<h3>Joining an existing tower</h3>

<p>There are currently two ways to join a tower that already exists. The easiest way is to go directly to the link that the room's creator has sent you. Alternatively you may type in <i>just</i> the numerical ID (a nine-digit number) into the text box on the homepage and then click "Join".</p>

<h3>Creating an account</h3>

<p>To use the Ringing Room, you will need an account. You can create an account by clicking the "Log In / Register" button at the top right of your screen.</p>

<p>Once you've created an account, you'll be able to ring in any tower. Additionally, when not in a tower, the menu at the top right will include shortcuts to your 5 most recently visited towers. You can also modify your username, email address, or password.</p>

<h3>Setting up and ringing in a tower</h3>

<p>Once you're in a tower, you can click on the ropes or handbells to ring them. Alternatively, the following hot-keys are enabled:</p>

<ul>
    <li> <b>[1-9], [0], [-], [=]:</b> Rings bells 1 - 9, 10, 11, and 12</li>
    <li><b>[SPACE]:</b> Rings the bell in the lower right corner.</li>
    <li><b>[LEFT] and [RIGHT] arrow keys:</b> Rings the left and right bottom-most bells.</li>
    <li><b>[f] and [j]:</b> same as [LEFT] and [RIGHT]</li>
    <li><b>[SHIFT]+[0-9]\[0]\[-]\[=]:</b> Rotate the "perspective" of the ringing room to put that bell
        in the lower right corner so it may be rung by [SPACE] or [j].</li>
</ul>

<p>The tower controls will either be in the left-hand sidebar (on larger screens), or accessible by pressing the "Controls" button in the top right (on smaller screens). The controls allow you to set the number of bells in the tower (four to twelve); control whether the images and sounds are of handbells or of tower bells and ropes; and set all of the bells at hand.</p>

<p>The tower controls also include a list of users presently in the tower, which you can use to <i>assign bells</i> to particular ringers. To assign ringers, press the "Assign Bells" button to enter bell assignment mode. While in this mode, you may select any ringer from the user list by clicking on them, and then click on the box next to the bell you want to assign them to. Clicking the "x" by a user's name will unassign them from that bell. While in assignment mode, you can't ring any bells; when you're done assigning bells, click the "Stop Assigning" button to return to normal mode.</p>

<p>Assigning a user to a bell will have the effect of automatically rotating that ringer's "perspective" on the tower so that the bell is placed in the bottom right position. This will allow it to be rung using the [SPACE] or [j] hotkeys. If a user is assigned to multiple bells, the lowest-numbered one will be placed in position; this means that if the user is assigned to exactly 2 bells, those bells we be ringable with [f] and [j].</p>

<p>The user display will always list your own username first (or present you with the option to log in). By your username is a "Leave Tower" button that will remove you from the tower and send you back to the homepage. Finally, if there is anyone in the room who is not logged in (or who is there via the "listener link" — see below), the number of such users will be listed at the bottom of the user display.</p>

<h3>Making calls</h3>

<p>There are also hot-keys to trigger aural and visual notification for various calls, but be aware that in some browsers using these results in the sound of the bells being interrupted.</p>
<ul>
    <li><b>[l]</b>ook to...</li>
    <li><b>[g]</b>o next time</li>
    <li><b>[b]</b>ob</li>
    <li>si<b>[n]</b>gle</li>
    <li>t<b>[h]</b>at's all</li>
    <li>s<b>[t]</b>and next</li>
</ul>


<h3>Listener links</h3>

<p>If you append "/listen" to the link of any tower, the resulting page will be a "listen-only" version of the tower appropriate for sending to anyone who wishes to observe the ringing without risking disturbing the band. (For example, if you have the tower ID '1234' and name 'Example', then the link "ringingroom.com/1234/example/listen" will go to the listen-only page.)

<h3>Ideal set-up</h3>

<p>We want the Ringing Room to be accessible on as many platforms as possible. However, the platform is very much a work in progress! So far, we believe that the best set up is as follows:

<ul>
    <li>We recommend using Google Chrome if possible. We have heard from users that the site also works well in the following browsers: Safari; Firefox (v75 or later); and the latest version of Microsoft Edge. (Edge users, beware: Keyboard hotkeys will not work in older versions.</li>
    <li>If possible, use a desktop or laptop computer instead of a phone or tablet; we cannot guarantee support for any mobile devices at this time.</li>
    <li>We recommend using a separate voice chat (for example, Zoom, Discord, Google Hangouts, or WhatsApp) to coordinate ringing.</li>
    <li>Especially while using voice chat, Ringing Room will work best if you can wear headphones. Wired headphones will work better than wireless ones.</li>
    <li>While there is some facility for using hotkeys to make calls, in some browsers this results in the sound of the bells being interrupted; we've found it easier to make calls over voice chat.</li>
</ul>

<h3>Handbell Simulators</h3>

<p>Graham John's <a href="https://handbellmanager.changeringing.co.uk/">Handbell Manager</a> has been adapted for use with Ringing Room, and supports using Android phones to as simulated handbells. Contributors to this project include Richard Johnston, Adrian Nash, and Mike Pidd. You can read more about this at Richard's site <a href="http://ringingtraining.pbworks.com/w/page/139440417/Handbell%20Manager%20for%20Ringingroom">here</a>.</p>


<h3>Known bugs and currently available fixes</h3>


<p>As Ringing Room has been gaining in popularity, we have had several bug reports (thank you!) and have started a list of known bugs and any currently available fix. This list is not exhaustive.
Always try refreshing as a first start when dealing with a bug; it may be the solution!</p>

<ul>

    <li><b>Issues with user names continuing to appearing even when someone has left the tower:</b> For the moment, we recommend that everyone use the "Leave Tower" button to end a ringing session. This will prevent this issue from happening. In the event that a name does get "stuck", all towers are cleared out after 12 hours of inactivity, so probably by the time you come back the next day the name should be gone.</li>

<li><b>Bells are double-sounding/echoing:</b> First, try wearing headphones. If that doesn't fix it, you are encountering a known problem in some browsers. Re-starting your browser or doing a hard refresh (hard refreshing varies by OS and browser type) has been known to help in some cases. The cause of this bug is not yet identified.</li>

<li><b>Microsoft Edge users can't access hot-keys:</b> Old versions of Microsoft Edge handle keyboard signals differently than other browsers. Please update to the newest version if possible.</li>

<li><b>Ringing Room doesn't work with my browser or operating system:</b> Please email us or use the <a href="https://forms.gle/kz6NC5VC9n9DerG19">bug report form</a> with the operating system and browser you're using, along with any steps taken to fix the issue (restarting browser, hard refreshing). We'll bear this in mind, but cross-platform testing is currently pretty slow as we both have Macs!</li>

<li><b>Ringing Room doesn't work on my phone/iPad/...:</b> A known problem, but one that's it's
    pretty hard to fix without building a dedicated app. At the moment, it's best to use a desktop or laptop.</li>

<li><b>Bells are sometimes laggy:</b> This is, to an extent, an unavoidable problem with ringing over the internet. We have a number of possible improvements in mind, but the lagginess will always depend on the quality of your internet connection. If you're experiencing very bad lag, try restarting your wifi router. You might also consider using a wired network connection, if possible.</li>

</ul>

>>>>>>> f478588f
{% endblock %}<|MERGE_RESOLUTION|>--- conflicted
+++ resolved
@@ -1,93 +1,5 @@
 {% extends 'base.html' %}
 
-<<<<<<< HEAD
-{% block title %}Help — {% endblock %}
-
-
-{% block content %}
-			<p>Here's how to get started with the Ringing Room.</p>
-			<h3>Ideal set-up</h3>
-			<p>As far as we can tell, Ringing Rooms work best under the following set up:</p>
-			<ul>
-				<li>Use Google Chrome on a desktop or laptop where possible (Mac > Windows > Linux >> mobile).
-                    Microsoft Edge users, beware: keyboard hot-keys won't work in that browser.</li>
-				<li>Use a separate voice chat like Zoom, discord, Google hangouts, or WhatsApp to coordinate ringing
-                    and put calls in.</li>
-			</ul>There is a facility for using hot-keys to put in calls (see below), but in some browsers this
-                results in the sound of the bells being interrupted.
-			<h3>Starting a new room</h3>
-			<p>Starting a new room is simple: go to the home page by clicking "Ringing Room" at the top left of
-                this page. Then put any name you like in the text box and click "Create". This will create
-                a new "tower" with a shareable URL. You can send this URL to others you would like to ring with.</p>
-			<h3>Joining a room</h3>
-			<p>There are currently two ways to join a room that already exists. The easiest way is to go directly to
-                the link that the room's creator has sent you. Alternatively you may type in <i>just</i> the numerical
-                ID (a nine-digit number) into the textbox on the homepage.</p>
-            <h3>Listener links</h3>
-            <p>If you append "/listen" to the link of any tower, the resulting page will be a "listen-only" version of the 
-                tower appropriate for sending to anyone who wishes to observe the ringing without risking disturbing the band.
-                (For example, if you have the tower ID '1234' and name 'Example', then the link "ringingroom.com/1234/example/listen"
-                will go to the listen-only page.)
-			<h3>Setting up and ringing in a ringing room</h3>
-			<p>On the top left, you may set the number of bells in the tower by clicking the desired number. To ring,
-                you may either click on the ropes or use the following hot-keys:</p>
-			<ul>
-                <li> <b>[1-9], [0], [-], [=]:</b> Rings bells 1 - 9, 10, 11, and 12</li>
-                <li><b>[SPACE]:</b> Rings the bell in the lower right corner.</li>
-                <li><b>[LEFT] and [RIGHT] arrow keys:</b> Rings the left and right bottom-most bells.</li>
-                <li><b>[f] and [j]:</b> same as [LEFT] and [RIGHT]</li>
-                <li><b>[SHIFT]+[0-9]\[0]\[-]\[=]:</b> Rotate the "perspective" of the ringing room to put that bell
-                    in the lower right corner so it may be rung by [SPACE] or [j].</li>
-		    </ul>
-
-            <p>Ringers may now <i>assign bells</i> by entering bell assignment mode (top left of the screen). While in
-            this mode, any ringer may be selected under the user list and then a second click by a bell will assign
-            that user to a bell. Clicking the "x" by the user's name will kick them off that bell. Bells may not be rung
-            in bell assignment mode. Simply click the button in the control towers to exit bell assignment mode.
-            For now, anyone may assign anyone (and kick off anyone).</p>
-
-			<p>There are also hot-keys for various calls, but be aware that in some browsers using these results
-                in the sound of the bells being interrupted.</p>
-			<ul>
-                <li><b>[l]</b>ook to...</li>
-				<li><b>[g]</b>o next time</li>
-				<li><b>[b]</b>ob</li>
-				<li>si<b>[n]</b>gle</li>
-				<li>t<b>[h]</b>at's all</li>
-				<li>s<b>[t]</b>and next</li>
-			</ul>
-
-
-<h3> Related Efforts </h3>
-
-<p> Richard Johnston has done a great deal of work to make Ringing Room work with Handbell Manager and with Android phones as simulated handbells (!). Read more about it by clicking <a href="http://ringingtraining.pbworks.com/w/page/139440417/Handbell%20Manager%20for%20Ringingroom">here</a>. </p>
-
-
-			<h3>Known bugs and currently available fixes</h3>
-			<p>As Ringing Room has been gaining in popularity, we have had several bug reports (thank you!)
-                and have started a list of known bugs and any currently available fix. This list is not exhaustive.
-                Always try refreshing as a first start when dealing with a bug; it may be the solution!</p>
-			<ul>
-                <li><b>Issues with users not logging out, or being locked out after being inactive:</b> We are
-                actively working on this as of this week and hope to have a good solution soon. We're definitely
-                still figuring out some of the kinks over here; sorry for any issues.</li>
-				<li><b>Bells are sometimes laggy:</b> Sorry, no fix for this yet. It is a rather tricky problem!
-                    We'll keep you updated on the "News" sidebar of the front page.</li>
-				<li><b>Bells are double-sounding/echoing:</b> First, try headphones. If that doesn't fix it,
-                    you are encountering a known problem in some browsers. Re-starting your browser or doing
-                    a hard refresh (hard refreshing varies by OS and browser type) has been known to help in
-                    some cases. The cause of this bug is not yet identified.</li>
-				<li><b>Microsoft Edge users can't access hot-keys:</b> Old versions of Microsoft Edge do not conform
-                    to standards of key-press listening. Please update to the newest version if possible.</li>
-                <li><b>Ringing Room doesn't work under this non-Chrome browser/Linux OS...:</b> Please email us with
-                    the operating system and browser you're using, along with any steps taken to fix the issue
-                    (restarting browser, hard refreshing). We'll bear this in mind, but cross-platform testing is
-                    currently pretty slow as we both have Macs!</li>
-				<li><b>Ringing Room doesn't work on my phone/iPad/...:</b> A known problem, but one that's it's
-                    pretty hard to fix without building a dedicated app as far as we can tell. So probably
-                    best to stick to a desktop or laptop for now.</li>
-			</ul>
-=======
 {% block app_content %}
 
 <p>Here's how to get started with the Ringing Room.</p>
@@ -185,5 +97,4 @@
 
 </ul>
 
->>>>>>> f478588f
 {% endblock %}