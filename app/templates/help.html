{% extends 'base.html' %}

{% block app_content %}

<p>Below is our <a href="#quick_start">Quick Start Guide</a>. You may also wish to access <a href="#faq">FAQs</a> or information about <a href="#advanced_features">Advanced Features</a>.</p>

<h2><a id="quick_start">Quick Start Guide</h2>

<h4>Computing Set-Up</h4>

<p>The ideal computing set-up for Ringing Room is:</p>

<ul>
    <li><b>Hardware</b>: A laptop or desktop computer</li>
    <li><b>Operating System</b>: any modern operating system</li>
    <li><b>Browser</b>: Google Chrome or the latest version of Microsoft Edge (Other browsers may be OK)</li>
    <li><b>Voice Chat</b>: There is text chat in Ringing Room, but voice chat is often preferred.
        We suggest Zoom or Discord.</li>
    <li><b>Headphones</b>: Ideal to reduce echo and double-clappering</li>
    <li><b>Internet Connection</b>: Use a wired connection where wireless is too slow.</li>
</ul>

<p>Other set-ups (tablets, phones, Safari browser, etc) may or may not function as desired.</p>

<h4>Creating an account</h4>

<p>To help us give you a safe, secure ringing experience and to help us store your preferences, you will need an account to access Ringing Room. You can create an account by clicking the "Log In / Register" button at the top right of your screen. Your email address and an encrypted version of your password are stored securely on our server. We will not share them with anyone for any reason. </p>

<p> After you have registered, you will be automatically logged in. When you are logged in, your username will appear at the top right of the screen and you can click your username to see various advanced settings, including facilities for changing your username, email address, or password. You can also permanently delete your account. </p>

<p>If you ever forget your password, you can use the password reset link on the log-in page, which will send an email to your address on file with a link to reset your password. Note that this link is only good for 24 hours after being sent. Make sure to check your spam filter for the email if it doesn't arrive promptly. </p>

<h4>Creating or joining a tower</h4>

<p>Creating a tower on Ringing Room is simple. Go to the front page and type your desired name into the box in the center of the page. Once you press enter, you will be sent to a tower with that name. Each tower comes with a unique 9-digit ID which can be shared to allow others into that same tower.</p>

<p>To join a tower, you must be equipped with its 9-digit ID number, which can then be typed or copied into the box in the center of the front page. Alternately, if you have been furnished with a link to a tower, you can click that link and be sent to the tower directly. </p>

<h4>Ringing the Bells</h4>

<p>Once you're in a tower, you can click on the ropes or handbells to ring them. It is also possible to ring the bells using keypresses ("hot-keys").</p>

<ul>
    <li><b>[SPACE]:</b> Rings the bell in the lower right corner.</li>
    <li><b>[LEFT] and [RIGHT] arrow keys:</b> Rings the left and right bottom-most bells.</li>
    <li><b>[f] and [j]:</b> same as [LEFT] and [RIGHT]</li>
    <li><b>[SHIFT]+[0-9]\[0]\[-]\[=]:</b> Rotate the "perspective" of the ringing room to put that bell
        in the lower right corner so it may be rung by [SPACE] or [j].</li>
    <li> <b>[1-9], [0], [-], [=]:</b> Rings bells 1 - 9, 10, 11, and 12</li>
</ul>

<p>You may wish to change the number of bells in the tower, or whether you are in ringing tower bells or handbells. This can be achieved by selecting the desired option in the tower controls on the left-hand side. On smaller screens, it may be accessed by clicking "Controls" in the top-right. Also available in the tower controls are a button to set all bells at hand, a volume slider, a list of users, and a chat box. You will also see the button labelled "Assign Bells"; this will be covered in the <a href="#assigning">Advanced Features</a> section.</p>

<p>Please be sure to read our <a href="{{url_for('code_of_conduct')}}">Code of Conduct</a> and abide by it in the chat; there is a link to report any violations of that to us below the chat box. You will only receive messages sent to the tower while you are in the tower. Messages are not saved when you exit the tower.</p>

<h4>Making calls</h4>

<p>There are also hot-keys to trigger aural and visual notification for various calls, but be aware that in some browsers using these results in the sound of the bells being interrupted.</p>

<ul>
    <li><b>[l]</b>ook to...</li>
    <li><b>[g]</b>o next time</li>
    <li><b>[b]</b>ob</li>
    <li>si<b>[n]</b>gle</li>
    <li>t<b>[h]</b>at's all</li>
    <li>s<b>[t]</b>and next</li>
</ul>

<h4>Leaving a tower</h4>

<p>If you're logged in, you will see a "Leave Tower" button by the chat box in the control panel. Clicking this will remove you from the tower and send you back to the Ringing Room homepage.</p>

<h2><a id="advanced_features"></a>Advanced Features</h2>

<ul>
    <li><a href="#assigning">Assigning ringers to bells</a></li>
    <li><a href="#managing_towers">Managing your towers</a></li>
    <li><a href="#host_mode">Hosts and Host Mode</a></li>
    <li><a href="#listener_links">Listener links</a></li>
    <li><a href="#simulators">Handbell and Towerbell Simulators</a></li>
</ul>

<h4><a id="assigning"></a>Assigning ringers to bells</h4>

<p>The tower controls include a list of users presently in the tower, which you can use to <i>assign bells</i> to particular ringers. To assign ringers, press the "Assign Bells" button to enter bell assignment mode. While in this mode, you may select any ringer from the user list by clicking on them, and then click on the box next to the bell you want to assign them to. Clicking the "x" by a user's name will unassign them from that bell. While in assignment mode, you can't ring any bells; when you're done assigning bells, click the "Stop Assigning" button to return to normal mode.</p>

<p>Assigning a user to a bell will have the effect of automatically rotating that ringer's "perspective" on the tower so that the bell is placed in the bottom right position. This will allow it to be rung using the [SPACE] or [j] hotkeys. If a user is assigned to multiple bells, the lowest-numbered one will be placed in position; this means that if the user is assigned to exactly 2 bells, those bells we be ringable with [f] and [j].</p>

<h4><a id="managing_towers"></a>Managing your towers</h4>

<p>The My Towers page, available from the user menu in the top right, allows you to see and manage all your towers. There are four tabs available:</p>

<ul>
<<<<<<< HEAD
    <li><b>Recent</b> shows a reverse-chronological list of towers that you have visited.</li>
    <li><b>Bookmarks</b> shows a list of all towers that you have specifically bookmarked.</li>
    <li><b>Created</b> shows a list of all towers that you have created.</li>
    <li><b>Host</b> shows a list of towers at which you are a host (see below).</li>
</ul>

<p>From any of these tabs, you may:</p>
=======
    <li>We recommend using Google Chrome if possible. We have heard from users that the site also works well in the following browsers: Safari; Firefox (v75 or later); and the latest version of Microsoft Edge. (Edge users, beware: Keyboard hotkeys will not work in older versions, and we've heard reports of audio not working as well.)</li>
    <li>If possible, use a desktop or laptop computer instead of a phone or tablet; we cannot guarantee support for any mobile devices at this time.</li>
    <li>Ringing Room does have text chat available in the room, but we still recommend using a separate voice chat (for example, Zoom, Discord, Google Hangouts, or WhatsApp) to coordinate ringing.</li>
    <li>Especially while using voice chat, Ringing Room will work best if you can wear headphones. Wired headphones will work better than wireless ones.</li>
    <li>While there is some facility for using hotkeys to make calls, in some browsers this results in the sound of the bells being interrupted; we've found it easier to make calls over voice chat.</li>
</ul>

<h3>Handbell and Towerbell Simulators</h3>
>>>>>>> d58f3c54

<ul>
    <li>Click the Bookmark icon (<i class="fa-fw far fa-bookmark" style="font-size:1rem;"></i>) to add or remove the tower from your list of bookmarks. Your bookmarked towers will show up in the user menu as well as on the Bookmarks tab of the My Towers page, allowing you to access them quickly. (You can also bookmark towers directly from the tower page by clicking the icon next to the tower name.)</li>
    <li>Click the tower name to go to that tower.</li>
    <li>Click the copy icon (<i class="fa-fw far fa-clipboard" style="font-size:1rem;"></i>) to copy the tower ID number.</li>
    <li><i>If you are the tower's creator:</i> Click the Settings button to access the Tower Settings page, where you can change the tower name, enable Host Mode and add or remove hosts, or permanently delete the tower.</li>
    <li><i>On the Recent tab only:</i> Click the Remove from Recent button to remove the tower
        from the list of recently-visited towers.</li>
</ul>

<<<<<<< HEAD
<p>Only tower creators have access to the Settings page for that tower. The Delete Tower button allows you to permanently delete the tower; all ringers will lose access to that tower, not just you. The Change Name field allows you to modify the tower name. Finally, the Tower Hosts list shows all of the hosts at that tower, and allows you to enter the email address of a Ringing Room user to add them as a host. For more about tower hosts, see below.</p>

<h4><a id="host_mode"></a>Hosts and Host Mode</h4>
=======
<p>Richard Johnston has also built an interface that allows towerbell simulators connected via serial port to be used with Ringing Room. There's more information available on his website <a href="http://ringingtraining.pbworks.com/w/page/139497975/Interface%20for%20Ringingroom_com%20for%20Towerbell%20simulators?mode=embedded">here</a>.</p>

<p>Tom Farthing has developed a Python script for those who have simulated handbells with a serial port input. This is definitely a "batteries not included" setup; if you're not comfortable with scripting in Python and working on the command-line, this probably isn't for you. But if you meet that description, you can download the necessary files <a href="static/downloads/serial-port-handbell-simulator.zip" download>here</a>.</p>

<p>Finally, there is also support for using mobile phones as handbell simulators. Richard Johnston has created a program for using Android phones this way, available <a href="http://ringingtraining.pbworks.com/w/page/139678398/Mobile_phone_input_for_Ringing_Room?mode=embedded">here</a>. On the iOS App Store, David Wilson has developed the <b>Minibell</b> app, which offers similar functionality (among many other useful functions).</p>

<h3>Reporting performances on Ringing Room</h3>
>>>>>>> d58f3c54

<p>Host Mode is a special mode that can be enabled for towers in order to restrict who can direct the ringing at that tower. To enable Host Mode, go to the Tower Settings page and set the "Permit Host Mode" feature to "Yes".</p>

<p>A <i>tower host</i> is someone who has special privileges at a Ringing Room virtual tower. You can think of this as being like a tower captain or a ringing master: A host is someone who might take charge of a practice. A tower can have multiple hosts who can share responsibility for running practices. You can add hosts to towers that you have created by going to the My Towers page, finding the tower you want, clicking the Settings button, and entering the email address of the Ringing Room account you want to add as a host in the box at the bottom left. You can remove hosts from a tower by clicking the "X" icon in the list of tower hosts. The creator of a tower is always a host there.</p>

<p>If Host Mode is permitted at a tower, hosts have an extra switch in the tower controls on the left-hand side, allowing them to enable or disable Host Mode. When a tower is in Host Mode, various restrictions are imposed:</p>

<ul>
    <li>Non-hosts may not change the number of bells or switch between handbell and towerbell mode.</li>
    <li>Non-hosts may only make calls using the in-app hotkeys when assigned to a bell.</li>
    <li>All ringers may only ring bells that they are assigned to.</li>
    <li>Only hosts may assign other ringers to bells.</li>
    <li>Non-hosts may assign themselves to open bells only — that is, they can "catch hold" of
        unused bells, but not displace other ringers.</li>
</ul>

<p>Host mode can be activated or deactivated by any hosts currently in the tower. If there are no hosts present, host mode will automatically be disabled so that ringing can proceed normally.</p>

<h4><a id="listener_links"></a>Listener links</h4>

<p>If you append "/listen" to the link of any tower, the resulting page will be a "listen-only" version of the tower appropriate for sending to anyone who wishes to observe the ringing without risking disturbing the band. (For example, if you have the tower ID '1234' and name 'Example', then the link "ringingroom.com/1234/example/listen" will go to the listen-only page.)</p>


<h4><a id="simulators"></a>Handbell and Towerbell Simulators</h4>

<p>Graham John's <a href="https://handbellmanager.changeringing.co.uk/">Handbell Manager</a> has been adapted for use with Ringing Room, and supports using both Android phones and iPhones as simulated handbells. Contributors to this project include Richard Johnston, Adrian Nash, Mike Pidd, and David Wilson. You can read more about this at Richard's site <a href="http://ringingtraining.pbworks.com/w/page/139440417/Handbell%20Manager%20for%20Ringingroom">here</a>.</p>

<p>Richard Johnston has also built an interface that allows towerbell simulators connected via serial port to be used with Ringing Room. There's more information available on his website <a href="http://ringingtraining.pbworks.com/w/page/139497975/Interface%20for%20Ringingroom_com%20for%20Towerbell%20simulators?mode=embedded">here</a>.</p> 

<p>Tom Farthing has developed a Python script for those who have simulated handbells with a serial port input. This is definitely a "batteries not included" setup; if you're not comfortable with scripting in Python and working on the command-line, this probably isn't for you. But if you meet that description, you can download the necessary files <a href="static/downloads/serial-port-handbell-simulator.zip" download>here</a>.

<p> Finally, there is also support for using mobile phones as handbell simulators. Richard Johnston has created a program for using Android phones this way, available <a href="http://ringingtraining.pbworks.com/w/page/139678398/Mobile_phone_input_for_Ringing_Room?mode=embedded">here</a>. On the iOS App Store, David Wilson has developed the Minibell app, which offers similar functionality (among many other useful functions). </p>

<h2><a id="faq"></a>Frequently Asked Questions / Known Bugs</h2>

<ul>
    <li><a href="#reporting">How do I report performances to BellBoard?</a></li>
    <li><a href="#persistent_names">What can I do if usernames persist in the tower after people have left?</a></li>
    <li><a href="#echo">How can I keep the bells from double-clappering / echoing?</a></li>
    <li><a href="#hotkey_trouble">Why aren't the hot-keys working for me?</a></li>
    <li><a href="#devices">Why doesn't Ringing Room work on my device?</a></li>
    <li><a href="#lag">Why are the bells lagging?</a></li>
</ul>

<h4><a id="reporting"></a>How do I report performances on Ringing Room to BellBoard?</h4>

<p>We encourage reporting significant Ringing Room performances on BellBoard. The Ringing World has published a set of <a href="https://bb.ringingworld.co.uk/news-story.php?id=1584">guidelines</a> for how to report distributed performances, including Ringing Room ones. We highly encourage you to donate to the Ringing World with your performance submissions, if you are financially able to do so.</p>

<p>Additionally, ringers should be aware that Ringing Room performances do not comply with all of performance norms given in the <a href="https://cccbr.github.io/method_ringing_framework/reporting.html">CCCBR Framework for Method Ringing</a>, and as such this should be clearly stated in the BellBoard submission. At minimum, you should report that the performance was rung using key presses (unless you were using handbell simulators as described above) and simulated bell sounds.</p>

<h4><a id="persistent_names"></a>What can I do if usernames persist in the tower after people have left?</h4>

<p>For the moment, we recommend that everyone use the "Leave Tower" button to end a ringing session. This will prevent this issue from happening. In the event that a name does get "stuck", all towers are cleared out after 12 hours of inactivity, so probably by the time you come back the next day the name should be gone.</p>

<h4><a id="echo"></a>How can I keep the bells from double-clappering/echoing?</h4>

<p>First, make sure everyone is wearing headphones. If that doesn't fix the issue, you are encountering
a known issue in some browsers. Restarting or refreshing your browser may help. The cause of this bug is
not yet identified.</p>

<h4><a id="hotkey_trouble"></a>Why aren't the hot-keys working for me?</h4>

<p> Are you using Edge? Old versions of Microsoft Edge handle keyboard signals differently than other browsers. Please update to the newest version if possible.</p>

<h4><a id="devices"></a>Why doesn't Ringing Room work on my phone/iPad/...</h4>

<p> A known problem, but one that's pretty hard to fix without building a dedicated app. At the moment, it's best to use a desktop or laptop.</p>

<h4><a id="lag"></a>Why are the bells lagging?</h4>

<p>This is almost certainly caused by a slow internet connection. The bells ring when your computer receives information from a server. If your internet connection is slow, you will receive the bell ringing events late — potentially even after they have happened for other people. The best fix is a better internet connection; maybe try wired!</p>

<p>If you're the tech-y sort and would like to quantify the matter, you can check your ping to the server by typing `ping ringingroom.com' into your terminal. A ping of 20-40ms is ideal. Higher than 80 will begin to be problematic.</p>

{% endblock %}<|MERGE_RESOLUTION|>--- conflicted
+++ resolved
@@ -91,7 +91,6 @@
 <p>The My Towers page, available from the user menu in the top right, allows you to see and manage all your towers. There are four tabs available:</p>
 
 <ul>
-<<<<<<< HEAD
     <li><b>Recent</b> shows a reverse-chronological list of towers that you have visited.</li>
     <li><b>Bookmarks</b> shows a list of all towers that you have specifically bookmarked.</li>
     <li><b>Created</b> shows a list of all towers that you have created.</li>
@@ -99,16 +98,7 @@
 </ul>
 
 <p>From any of these tabs, you may:</p>
-=======
-    <li>We recommend using Google Chrome if possible. We have heard from users that the site also works well in the following browsers: Safari; Firefox (v75 or later); and the latest version of Microsoft Edge. (Edge users, beware: Keyboard hotkeys will not work in older versions, and we've heard reports of audio not working as well.)</li>
-    <li>If possible, use a desktop or laptop computer instead of a phone or tablet; we cannot guarantee support for any mobile devices at this time.</li>
-    <li>Ringing Room does have text chat available in the room, but we still recommend using a separate voice chat (for example, Zoom, Discord, Google Hangouts, or WhatsApp) to coordinate ringing.</li>
-    <li>Especially while using voice chat, Ringing Room will work best if you can wear headphones. Wired headphones will work better than wireless ones.</li>
-    <li>While there is some facility for using hotkeys to make calls, in some browsers this results in the sound of the bells being interrupted; we've found it easier to make calls over voice chat.</li>
-</ul>
 
-<h3>Handbell and Towerbell Simulators</h3>
->>>>>>> d58f3c54
 
 <ul>
     <li>Click the Bookmark icon (<i class="fa-fw far fa-bookmark" style="font-size:1rem;"></i>) to add or remove the tower from your list of bookmarks. Your bookmarked towers will show up in the user menu as well as on the Bookmarks tab of the My Towers page, allowing you to access them quickly. (You can also bookmark towers directly from the tower page by clicking the icon next to the tower name.)</li>
@@ -119,19 +109,10 @@
         from the list of recently-visited towers.</li>
 </ul>
 
-<<<<<<< HEAD
 <p>Only tower creators have access to the Settings page for that tower. The Delete Tower button allows you to permanently delete the tower; all ringers will lose access to that tower, not just you. The Change Name field allows you to modify the tower name. Finally, the Tower Hosts list shows all of the hosts at that tower, and allows you to enter the email address of a Ringing Room user to add them as a host. For more about tower hosts, see below.</p>
 
 <h4><a id="host_mode"></a>Hosts and Host Mode</h4>
-=======
-<p>Richard Johnston has also built an interface that allows towerbell simulators connected via serial port to be used with Ringing Room. There's more information available on his website <a href="http://ringingtraining.pbworks.com/w/page/139497975/Interface%20for%20Ringingroom_com%20for%20Towerbell%20simulators?mode=embedded">here</a>.</p>
 
-<p>Tom Farthing has developed a Python script for those who have simulated handbells with a serial port input. This is definitely a "batteries not included" setup; if you're not comfortable with scripting in Python and working on the command-line, this probably isn't for you. But if you meet that description, you can download the necessary files <a href="static/downloads/serial-port-handbell-simulator.zip" download>here</a>.</p>
-
-<p>Finally, there is also support for using mobile phones as handbell simulators. Richard Johnston has created a program for using Android phones this way, available <a href="http://ringingtraining.pbworks.com/w/page/139678398/Mobile_phone_input_for_Ringing_Room?mode=embedded">here</a>. On the iOS App Store, David Wilson has developed the <b>Minibell</b> app, which offers similar functionality (among many other useful functions).</p>
-
-<h3>Reporting performances on Ringing Room</h3>
->>>>>>> d58f3c54
 
 <p>Host Mode is a special mode that can be enabled for towers in order to restrict who can direct the ringing at that tower. To enable Host Mode, go to the Tower Settings page and set the "Permit Host Mode" feature to "Yes".</p>
 
