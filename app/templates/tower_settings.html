--- conflicted
+++ resolved
@@ -4,13 +4,10 @@
 
 {% block app_content %}
 
-<<<<<<< HEAD
+
 <form action="" method="post" novalidate>
     {{delete_form.hidden_tag()}}
 
-
-=======
->>>>>>> 5212becc
 
 <div class="row">
     <div class="col">
