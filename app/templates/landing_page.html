--- conflicted
+++ resolved
@@ -1,19 +1,7 @@
 {% extends 'base.html' %}
 
-<<<<<<< HEAD
 {% block title %}{% endblock %}
-=======
-<head>
-    <meta charset="UTF-8">
-    <meta http-equiv="Content-Language" content="en">
-	<title>Ringing Room</title>
-    <!-- Global site tag (gtag.js) - Google Analytics -->
-    <script async src="https://www.googletagmanager.com/gtag/js?id=UA-162521976-1"></script>
-    <script>
-      window.dataLayer = window.dataLayer || [];
-      function gtag(){dataLayer.push(arguments);}
-      gtag('js', new Date());
->>>>>>> e3df6e4c
+
 
 
 {% block content %}
