--- conflicted
+++ resolved
@@ -11,11 +11,8 @@
 
 <p>Welcome to the Ringing Room! This is a site built for change ringers to continue ringing with one another even when socially distanced. It is under development currently, and new features may show up with little warning. Please <a href="/contact">contact us</a> if you have any issues or suggestions.</p>
 
-<<<<<<< HEAD
-<p>You are using version <b>{{version}}</b>.</p>
-=======
+
 <p>You are using version <b>20.39</b>, released on <b>22 September 2020</b>.</p>
->>>>>>> adc57153
 
 <h3> The developers </h3>
 
