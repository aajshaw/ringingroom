<<<<<<< HEAD
{% extends 'base.html' %}

{% block title %}About — {% endblock %}

{% block content %}



=======
<!doctype html>
<html>

<head>
    <meta charset="UTF-8">
    <meta http-equiv="Content-Language" content="en">
	<title>Ringing Room</title>
    <!-- Global site tag (gtag.js) - Google Analytics -->
    <script async src="https://www.googletagmanager.com/gtag/js?id=UA-162521976-1"></script>
    <script>
      window.dataLayer = window.dataLayer || [];
      function gtag(){dataLayer.push(arguments);}
      gtag('js', new Date());

      gtag('config', 'UA-162521976-1');
    </script>
	<!-- external resources -->
	<link rel="stylesheet" href="https://unpkg.com/purecss@1.0.1/build/pure-min.css" integrity="sha384-oAOxQR6DkCoMliIh8yFnu25d7Eq/PHS21PClpwjOTeU2jRSq11vu66rf90/cZr47" crossorigin="anonymous">
	<!-- internal resources -->
	<link rel="stylesheet" href="{{url_for('static', filename = 'css/static.scss.css')+ '?nocache202003311353'}}">
	<!-- Favicon nonsense -->
	<link rel="icon" type="image/png" href="{{url_for('static', filename = 'images/favicon/favicon-196x196.png')}}" sizes="196x196" />
	<link rel="icon" type="image/png" href="{{url_for('static', filename = 'images/favicon/favicon-96x96.png')}}" sizes="96x96" />
	<link rel="icon" type="image/png" href="{{url_for('static', filename = 'images/favicon/favicon-32x32.png')}}" sizes="32x32" />
	<link rel="icon" type="image/png" href="{{url_for('static', filename = 'images/favicon/favicon-16x16.png')}}" sizes="16x16" />
	<link rel="icon" type="image/png" href="{{url_for('static', filename = 'images/favicon/favicon-128.png')}}" sizes="128x128" />
</head>

<body>
	<div class="pure-g">
		<div class="pure-u-1-4 nav">
			<div class="pure-menu">
				<ul class="pure-menu-list">
					<li class="pure-menu-item"><a href="/" class="pure-menu-link
            home">Ringing Room</a>
					</li>
					<li class="pure-menu-item"><a href="/about" class="pure-menu-link">About</a>
					</li>
					<li class="pure-menu-item"><a href="/help" class="pure-menu-link">Help</a>
					</li>
					<li class="pure-menu-item"><a href="/contact" class="pure-menu-link">Contact</a>
					</li>
					<li class="pure-menu-item"><a href="/donate" class="pure-menu-link">Donate</a>
					</li>
				</ul>
			</div>
		</div>
		<div class="pure-u-2-5 copy">
>>>>>>> 2dbba6a1
			<h3>The site</h3>
			<p>Welcome to the Ringing Room! This is a site built for change ringers to continue ringing with one
                another even when socially distanced. It is under development currently, and new features may
                show up with little warning. Please <a href="/contact">contact us</a> if you notice any bugs.</p>
			<h3> The developers </h3>
			<p>The Ringing Room is a joint venture by Leland Paul Kusmer and Bryn Marie Reinstadler,
                both ringers in the Boston, Massachusetts area.</p>
			<h3> The audio </h3>

            <p>The tower bell audio is provided by <a
                href="http://www.hibberts.co.uk/">Bill Hibbert</a>. The handbell recordings are of Leland's bells,
                with editing and extension by JES.</p>
<<<<<<< HEAD
=======

<h3> Related Efforts </h3>

		<p> Richard Johnston has done a great deal of work to make Ringing Room work with Handbell Manager and with Android phones as simulated handbells (!). Read more about it by clicking <a href="http://ringingtraining.pbworks.com/w/page/139440417/Handbell%20Manager%20for%20Ringingroom">here</a>. </p>

		</div>
	</div>
</body>
>>>>>>> 2dbba6a1

	        <h3> Related Efforts </h3>

		<p> Richard Johnston has done a great deal of work to make Ringing Room work with Handbell Manager and with Android phones as simulated handbells (!). Read more about it by clicking <a href="http://ringingtraining.pbworks.com/w/page/139440417/Handbell%20Manager%20for%20Ringingroom">here</a>. </p>


{% endblock %}<|MERGE_RESOLUTION|>--- conflicted
+++ resolved
@@ -1,62 +1,10 @@
-<<<<<<< HEAD
+
 {% extends 'base.html' %}
 
 {% block title %}About — {% endblock %}
 
 {% block content %}
 
-
-
-=======
-<!doctype html>
-<html>
-
-<head>
-    <meta charset="UTF-8">
-    <meta http-equiv="Content-Language" content="en">
-	<title>Ringing Room</title>
-    <!-- Global site tag (gtag.js) - Google Analytics -->
-    <script async src="https://www.googletagmanager.com/gtag/js?id=UA-162521976-1"></script>
-    <script>
-      window.dataLayer = window.dataLayer || [];
-      function gtag(){dataLayer.push(arguments);}
-      gtag('js', new Date());
-
-      gtag('config', 'UA-162521976-1');
-    </script>
-	<!-- external resources -->
-	<link rel="stylesheet" href="https://unpkg.com/purecss@1.0.1/build/pure-min.css" integrity="sha384-oAOxQR6DkCoMliIh8yFnu25d7Eq/PHS21PClpwjOTeU2jRSq11vu66rf90/cZr47" crossorigin="anonymous">
-	<!-- internal resources -->
-	<link rel="stylesheet" href="{{url_for('static', filename = 'css/static.scss.css')+ '?nocache202003311353'}}">
-	<!-- Favicon nonsense -->
-	<link rel="icon" type="image/png" href="{{url_for('static', filename = 'images/favicon/favicon-196x196.png')}}" sizes="196x196" />
-	<link rel="icon" type="image/png" href="{{url_for('static', filename = 'images/favicon/favicon-96x96.png')}}" sizes="96x96" />
-	<link rel="icon" type="image/png" href="{{url_for('static', filename = 'images/favicon/favicon-32x32.png')}}" sizes="32x32" />
-	<link rel="icon" type="image/png" href="{{url_for('static', filename = 'images/favicon/favicon-16x16.png')}}" sizes="16x16" />
-	<link rel="icon" type="image/png" href="{{url_for('static', filename = 'images/favicon/favicon-128.png')}}" sizes="128x128" />
-</head>
-
-<body>
-	<div class="pure-g">
-		<div class="pure-u-1-4 nav">
-			<div class="pure-menu">
-				<ul class="pure-menu-list">
-					<li class="pure-menu-item"><a href="/" class="pure-menu-link
-            home">Ringing Room</a>
-					</li>
-					<li class="pure-menu-item"><a href="/about" class="pure-menu-link">About</a>
-					</li>
-					<li class="pure-menu-item"><a href="/help" class="pure-menu-link">Help</a>
-					</li>
-					<li class="pure-menu-item"><a href="/contact" class="pure-menu-link">Contact</a>
-					</li>
-					<li class="pure-menu-item"><a href="/donate" class="pure-menu-link">Donate</a>
-					</li>
-				</ul>
-			</div>
-		</div>
-		<div class="pure-u-2-5 copy">
->>>>>>> 2dbba6a1
 			<h3>The site</h3>
 			<p>Welcome to the Ringing Room! This is a site built for change ringers to continue ringing with one
                 another even when socially distanced. It is under development currently, and new features may
@@ -69,17 +17,6 @@
             <p>The tower bell audio is provided by <a
                 href="http://www.hibberts.co.uk/">Bill Hibbert</a>. The handbell recordings are of Leland's bells,
                 with editing and extension by JES.</p>
-<<<<<<< HEAD
-=======
-
-<h3> Related Efforts </h3>
-
-		<p> Richard Johnston has done a great deal of work to make Ringing Room work with Handbell Manager and with Android phones as simulated handbells (!). Read more about it by clicking <a href="http://ringingtraining.pbworks.com/w/page/139440417/Handbell%20Manager%20for%20Ringingroom">here</a>. </p>
-
-		</div>
-	</div>
-</body>
->>>>>>> 2dbba6a1
 
 	        <h3> Related Efforts </h3>
 
