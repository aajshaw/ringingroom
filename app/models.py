--- conflicted
+++ resolved
@@ -194,18 +194,15 @@
     tower_id = db.Column(db.Integer, primary_key=True)
     tower_name = db.Column(db.String(32), index=True)
     created_on = db.Column(db.Date,default=date.today)
-    last_access = db.Column(db.Date, 
+    last_access = db.Column(db.Date,
                             nullable=False,
                             default=date.today,
                             onupdate=date.today)
     users = db.relationship("UserTowerRelation", back_populates="tower")
     host_mode_enabled = db.Column(db.Boolean, default=False)
-<<<<<<< HEAD
     additional_sizes_enabled = db.Column(db.Boolean, default=False)
-=======
     wheatley_enabled = db.Column(db.Boolean, default=False)
     wheatley_settings_json = db.Column(db.String(), default="{}")
->>>>>>> d7e8ec63
 
     def __repr__(self):
         return '<TowerDB {}: {}>'.format(self.tower_id, self.tower_name)
@@ -420,8 +417,8 @@
         # Check if it's already there — we need this for checking whether a tower is already in a
         # users related towers
         tower_db = TowerDB.query.filter(TowerDB.tower_id==self.tower_id).first()
-        return tower_db or TowerDB(tower_id=self.tower_id, 
-                                   tower_name=self.name, 
+        return tower_db or TowerDB(tower_id=self.tower_id,
+                                   tower_name=self.name,
                                    host_mode_enabled=self._host_mode_enabled,
                                    wheatley_enabled=self.wheatley.enabled)
 
@@ -462,7 +459,7 @@
     def user_names(self):
         return list(self._users.values())
 
-    @property 
+    @property
     def user_json(self):
         # Returns an object appropriate for sending with s_set_userlist
         return [{'user_id': id, 'username': username} for id, username in self._users.items()]
