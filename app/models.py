from app import db, log, login
from config import Config
from random import shuffle, sample, randint
import re
from datetime import datetime, timedelta, date
from time import time
from flask_login import UserMixin
from werkzeug.security import generate_password_hash, check_password_hash
import jwt
import base64
import os


class User(UserMixin, db.Model):
    id = db.Column(db.Integer, primary_key=True, autoincrement=True)
    username = db.Column(db.String(64), index=True)
    email = db.Column(db.String(120), index=True, unique=True)
    password_hash = db.Column(db.String(128))
    towers = db.relationship("UserTowerRelation", back_populates="user")
    joined = db.Column(db.Date, default=date.today)
    token = db.Column(db.String(32), index=True, unique=True)
    token_expiration = db.Column(db.DateTime)

    def get_token(self, expires_in=86400):
        now = datetime.utcnow()
        if self.token and self.token_expiration > now + timedelta(seconds=60):
            return self.token
        self.token = base64.b64encode(os.urandom(24)).decode('utf-8')
        self.token_expiration = now + timedelta(seconds=expires_in)
        db.session.add(self)
        return self.token

    def revoke_token(self):
        self.token_expiration = datetime.utcnow() - timedelta(seconds=1)

    @staticmethod
    def check_token(token):
        user = User.query.filter_by(token=token).first()
        if user is None or user.token_expiration < datetime.utcnow():
            return None
        return user

    def __repr__(self):
        return '<User {}>'.format(self.username)

    def set_password(self, password):
        self.password_hash = generate_password_hash(password)

    def check_password(self, password):
        return check_password_hash(self.password_hash, password)

    def _clean_recent_towers(self, cutoff=10):
        # delete all but the cuttoff most recent towers
        old_rels = sorted([tower for tower in self.towers if tower.recent],
                          key=lambda x: x.visited,
                          reverse=True)[cutoff:]
        for rel in old_rels:
            db.session.delete(rel)

    def get_reset_password_token(self, expires_in=86400):
        return jwt.encode(
            {'reset_password': self.id, 'exp': time() + expires_in},
            Config.SECRET_KEY, algorithm='HS256').decode('utf-8')

    @staticmethod
    def verify_reset_password_token(token):
        try:
            id = jwt.decode(token, Config.SECRET_KEY,
                            algorithms=['HS256'])['reset_password']
        except BaseException:
            return
        return User.query.get(id)

    def _get_relation_to_tower(self, tower):
        # Helper function: returns a relation between the user and the tower.
        # Creates the relation if none existed before.
        if isinstance(tower, Tower):
            # cast to TowerDB
            tower = tower.to_TowerDB()
        # See if a relation already exists
        rel = UserTowerRelation.query.filter(
            UserTowerRelation.user == self,
            UserTowerRelation.tower == tower).first()
        if not rel:
            # Just creating this is enough to add it to the database with
            # relevant relations
            rel = UserTowerRelation(user=self, tower=tower)

        return rel

    def clear_all_towers(self):
        for rel in self.towers:
            db.session.delete(rel)

    def add_recent_tower(self, tower):
        rel = self._get_relation_to_tower(tower)
        # Update the timestamp (and recent, if necessary)
        rel.recent = True
        rel.visited = datetime.now()
        # self._clean_recent_towers() # no reason to do this now that the
        # my_towers page exists
        db.session.commit()

    def remove_recent_tower(self, tower):
        rel = self._get_relation_to_tower(tower)
        rel.recent = False
        db.session.commit()

    def toggle_bookmark(self, tower):
        rel = self._get_relation_to_tower(tower)
        rel.bookmark = not rel.bookmark
        db.session.commit()

    def recent_towers(self, n=0):
        # Allows you to limit to n items; returns all by default
        # This returns a list of TowerDB objects — if we want to convert them
        # to memory, that should
        # happen by looking them up in the TowerDict instance
        n = n or len(self.towers)
        return [rel.tower for rel
                in sorted(self.towers, key=lambda r: r.visited, reverse=True)
                if rel.recent][:n]

    def bookmarked_towers(self, n=0):
        # Allows you to limit to n items; returns all by default
        # This returns a list of TowerDB objects — if we want to convert them
        # to memory, that should
        # happen by looking them up in the TowerDict instance
        n = n or len(self.towers)
        return [rel.tower for rel
                in self.towers
                if rel.bookmark][:n]

    def bookmarked(self, tower_id):
        # checks if a tower_id is bookmarked
        return tower_id in [
            rel.tower.tower_id for rel in self.towers if rel.bookmark]

    @property
    def tower_properties(self):
        # For the my_towers page, we need the tower relations as a list of
        # dictionaries, which each include the tower info + the relation info
        tower_properties = []
        for rel in sorted(self.towers, key=lambda x: x.visited, reverse=True):
            tower_properties.append(
                dict(
                    {'tower_id': rel.tower.tower_id,
                     'tower_url': rel.tower.url_safe_name,
                     'tower_name': rel.tower.tower_name},
                    **rel.relation_dict))
        return tower_properties

    def check_permissions(self, tower_id, permission):
        # Given a tower_id: check if the user has relevant permissions
        # 'creator': can edit settings
        # 'host': can manage practices in host mode
        if permission not in ['creator', 'host']:
            raise KeyError('The requested permission type does not exist.')
        return tower_id in [int(t.tower_id)
                            for t in self.towers if getattr(t, permission)]

    def make_host(self, tower):
        rel = self._get_relation_to_tower(tower)
        rel.host = True
        tower.add_host_id(self.id)
        db.session.commit()

    def remove_host(self, tower):
        rel = self._get_relation_to_tower(tower)
        rel.host = False
        tower.remove_host_id(self.id)
        db.session.commit()


@login.user_loader
def load_user(id):
    return User.query.get(int(id))


class TowerDB(db.Model):
    tower_id = db.Column(db.Integer, primary_key=True)
    tower_name = db.Column(db.String(32), index=True)
    created_on = db.Column(db.Date, default=date.today)
    last_access = db.Column(db.Date,
                            nullable=False,
                            default=date.today,
                            onupdate=date.today)
    users = db.relationship("UserTowerRelation", back_populates="tower")
    host_mode_enabled = db.Column(db.Boolean, default=False)

    def __repr__(self):
        return '<TowerDB {}: {}>'.format(self.tower_id, self.tower_name)

    def to_Tower(self):
        return Tower(self.tower_name, tower_id=self.tower_id,
                     host_mode_enabled=self.host_mode_enabled)

    def created_by(self, user):
        # Expects a User object
        # This should go through the user object, to avoid duplicating the
        # relation
        rel = user._get_relation_to_tower(self)
        rel.creator = True
        rel.host = True
        db.session.commit()

    @property
    def creator(self):
        rel = UserTowerRelation.query.filter(
            UserTowerRelation.tower == self,
            UserTowerRelation.creator is True).first()
        return rel.user if rel else None

    # We need to be able to get this from the TowerDB object for the User Menu
    @property
    def url_safe_name(self):
        out = re.sub(r'\s', '_', self.tower_name)
        out = re.sub(r'\W', '', out)
        return out.lower()

    @property
    def hosts(self):
        return [rel.user for rel in UserTowerRelation.query.filter(
            UserTowerRelation.tower == self,
            UserTowerRelation.host is True).all()]

    @property
    def host_ids(self):
        return [rel.user.id for rel in UserTowerRelation.query.filter(
            UserTowerRelation.tower == self,
            UserTowerRelation.host is True).all()]


class UserTowerRelation(db.Model):
    user_id = db.Column(
        'user_id',
        db.Integer,
        db.ForeignKey('user.id'),
        primary_key=True)
    tower_id = db.Column(
        'tower_id',
        db.Integer,
        db.ForeignKey('towerDB.tower_id'),
        primary_key=True)
    user = db.relationship("User", back_populates="towers")
    tower = db.relationship("TowerDB", back_populates="users")

    # Most recent visit to tower
    visited = db.Column(
        db.DateTime,
        default=datetime.now,
        onupdate=datetime.now)

    # Boolean columns for relationship types; also
    recent = db.Column('recent', db.Boolean, default=False)
    creator = db.Column('creator', db.Boolean, default=False)
    bookmark = db.Column('bookmark', db.Boolean, default=False)
    host = db.Column('host', db.Boolean, default=False)

    def __repr__(self):
        return '<Relationship: {} --- {} {}>'.format(self.user.username,
                                                     self.tower.tower_name,
                                                     self.tower.tower_id)

    @property
    def relation_dict(self):
        # return the relation types as a dictionary
        return {'recent': int(self.recent or False),
                'creator': int(self.creator or False),
                'bookmark': int(self.bookmark or False),
                'host': int(self.host or False)}

    def clean_up(self):
        # Call this whenever you change a boolean column from True to False
        # Checks if all relations are false, deletes if relevant
        if not any(self.relation_dict.values()):
            self.delete()

# Keep track of towers


class Tower:
    def __init__(self, name, tower_id=None, n=8, host_mode_enabled=False):
        if not tower_id:
            self._id = self.generate_random_change()
        else:
            self._id = tower_id

        self._name = name
        self._n = 8
        self._bell_state = [True] * n
        self._audio = True
        self._users = {}
        self._assignments = {i+1: '' for i in range(n)}
        self._observers = set()
        self._host_mode = False
        self._host_mode_enabled = host_mode_enabled
        self._host_ids = self.to_TowerDB().host_ids

    # generate a random caters change, for use as uid
    def generate_random_change(self):
<<<<<<< HEAD
        # generate a random caters change, for use as uid
        tmp_tower_id = int(
            ''.join(map(str, sample([i+1 for i in range(9)], k=9))))
        overlapping_tower_ids = TowerDB.query.filter_by(tower_id=tmp_tower_id)

        while not overlapping_tower_ids.count() == 0:
            tmp_tower_id = int(
                ''.join(map(str, sample([i + 1 for i in range(9)], k=9))))
            overlapping_tower_ids = TowerDB.query.filter_by(
                                                    tower_id=tmp_tower_id)
=======
        # Helper function to generate a potentially good change for a tower ID, given how
        # much of the change it is required to shuffle.
        def generate_candidate(shuffle_length):
            # Generate rounds as a base change
            new_row = list(range(9))

            # Use backrounds as a base half the time
            if randint(0, 1) == 0:
                new_row = list(reversed(new_row))

            # Rotate the change to a random amount, to produce a cyclic parthead or reverse parthead
            cyclic_rotation_amount = randint(0, 9)
            for _ in range(cyclic_rotation_amount):
                new_row.append(new_row[0])
                del new_row[0]

            # Shuffle the first or last 4 digits of the row to preserve the longest run
            if cyclic_rotation_amount <= 4:
                start = new_row[-shuffle_length:]
                shuffle(start)
                new_row = start + new_row[:-shuffle_length]
            else:
                start = new_row[:shuffle_length]
                shuffle(start)
                new_row = new_row[shuffle_length:] + start

            return int(''.join(map(str, [i+1 for i in new_row])))

        attempted_ids = 0

        # The formula as the argument to generate_candidate is there to ensure that if too many
        # tower ID collisions are found, the changes get steadily more random to prevent
        # unnecessary load on the database
        tmp_tower_id = generate_candidate(4 + attempted_ids // 5)
        overlapping_tower_ids = TowerDB.query.filter_by(tower_id=tmp_tower_id)

        while not overlapping_tower_ids.count() == 0:
            tmp_tower_id = generate_candidate(4 + attempted_ids // 5)
            overlapping_tower_ids = TowerDB.query.filter_by(tower_id=tmp_tower_id)
>>>>>>> 12e6ff77

            attempted_ids += 1

        return tmp_tower_id

    def to_TowerDB(self):
        # Check if it's already there — we need this for checking whether
        # a tower is already in a users related towers
        tower_db = TowerDB.query.filter(
            TowerDB.tower_id == self.tower_id).first()
        return tower_db or TowerDB(tower_id=self.tower_id,
                                   tower_name=self.name,
                                   host_mode_enabled=self._host_mode_enabled)

    @property
    def tower_id(self):
        return(self._id)

    @property
    def name(self):
        return(self._name)

    @name.setter
    def name(self, new_name):
        self._name = new_name

    @property
    def users(self):
        return(self._users)

    @users.setter
    def users(self, users):
        self._users = users

    def add_user(self, user_id, user_name):
        self._users[user_id] = user_name

    def remove_user(self, user_id):
        try:
            user_name = self.users[int(user_id)]
            for (bell, assignment) in self._assignments.items():
                if assignment == user_name:
                    # unassign the user from all bells
                    self._assignments[bell] = ''
            del self._users[int(user_id)]
        except ValueError:
            log('Value error when removing user from tower.')
        except KeyError:
            log("Tried to remove user that wasn't there")

    @property
    def user_names(self):
        return list(self._users.values())

    @property
    def host_mode(self):
        return self._host_mode

    @host_mode.setter
    def host_mode(self, new_mode):
        self._host_mode = new_mode

    @property
    def assignments(self):
        return(self._assignments)

    def assignments_as_list(self):
        return(list(self._assignments.values()))

    def assign_bell(self, bell, user):
        self.assignments[bell] = user

    @property
    def n_bells(self,):
        return(self._n)

    @n_bells.setter
    def n_bells(self, new_size):
        self._n = new_size
        self._bell_state = [True] * new_size
        self._assignments = {i+1: '' for i in range(new_size)}

    @property
    def bell_state(self):
        return(self._bell_state)

    @bell_state.setter
    def bell_state(self, new_state):
        self._bell_state = new_state

    @property
    def audio(self):
        return('Tower' if self._audio else 'Hand')

    @audio.setter
    def audio(self, new_state):
        self._audio = True if new_state == 'Tower' else False

    @property
    def url_safe_name(self):
        out = re.sub(r'\s', '_', self.name)
        out = re.sub(r'\W', '', out)
        return out.lower()

    def set_at_hand(self):
        self._bell_state = [True] * self._n

    @property
    def observers(self):
        return len(self._observers)

    def add_observer(self, new_observer):
        self._observers.add(new_observer)

    def remove_observer(self, removed_observer):
        try:
            self._observers.remove(removed_observer)
        except KeyError:
            log("Tried to remove an observer that didn't exist.")
            pass

    def host_present(self):
        for id in self._users.keys():
            if id in self._host_ids:
                return True
        return False

    def add_host_id(self, user_id):
        self._host_ids.append(user_id)

    def remove_host_id(self, user_id):
        self._host_ids.remove(user_id)

    @property
    def host_mode_enabled(self):
        return self._host_mode_enabled

    @host_mode_enabled.setter
    def host_mode_enabled(self, new_state):
        self._host_mode_enabled = new_state
        self.to_TowerDB().host_mode_enabled = new_state
        db.session.commit()


class TowerDict(dict):

    def __init__(self, table=TowerDB, db=db):
        self._db = db
        self._table = table
        self._garbage_collection_interval = timedelta(hours=12)

    def garbage_collection(self, key=None):
        # prepare garbage collection
        # don't collect the key we're currently looking up though
        keys_to_delete = [
            k for k, (value, timestamp) in self.items()
            if timestamp < datetime.now() - self._garbage_collection_interval
            and k != key]
        log('Garbage collection:', keys_to_delete)

        # run garbage collection
        for deleted_key in keys_to_delete:
            dict.__delitem__(self, deleted_key)

    def check_db_for_key(self, key):

        if key in self.keys():
            # It's already in memory, don't check the db
            return True

        tower = self._table.query.get(key)
        if tower:
            log('Loading tower from db:', key)
            # load the thing back into memory
            dict.__setitem__(self, key, (tower.to_Tower(), datetime.now()))
            return True

        return False

    def __setitem__(self, key, value):
        key = int(key)  # just to be sure

        # if it's in the database, load it into memory
        self.check_db_for_key(key)

        # It's already in use
        if key in self.keys():
            raise KeyError('Key already in use.')

        timestamp = datetime.now()

        # add it to both memory and database
        dict.__setitem__(self, key, (value, timestamp))
        self._db.session.add(value.to_TowerDB())
        self._db.session.commit()

    def __getitem__(self, key):
        key = int(key)  # just to be sure
        self.check_db_for_key(key)

        value, timestamp = dict.__getitem__(self, key)

        # Update the timestamp
        timestamp = datetime.now()
        dict.__setitem__(self, key, (value, timestamp))

        return value<|MERGE_RESOLUTION|>--- conflicted
+++ resolved
@@ -299,18 +299,6 @@
 
     # generate a random caters change, for use as uid
     def generate_random_change(self):
-<<<<<<< HEAD
-        # generate a random caters change, for use as uid
-        tmp_tower_id = int(
-            ''.join(map(str, sample([i+1 for i in range(9)], k=9))))
-        overlapping_tower_ids = TowerDB.query.filter_by(tower_id=tmp_tower_id)
-
-        while not overlapping_tower_ids.count() == 0:
-            tmp_tower_id = int(
-                ''.join(map(str, sample([i + 1 for i in range(9)], k=9))))
-            overlapping_tower_ids = TowerDB.query.filter_by(
-                                                    tower_id=tmp_tower_id)
-=======
         # Helper function to generate a potentially good change for a tower ID, given how
         # much of the change it is required to shuffle.
         def generate_candidate(shuffle_length):
@@ -350,7 +338,6 @@
         while not overlapping_tower_ids.count() == 0:
             tmp_tower_id = generate_candidate(4 + attempted_ids // 5)
             overlapping_tower_ids = TowerDB.query.filter_by(tower_id=tmp_tower_id)
->>>>>>> 12e6ff77
 
             attempted_ids += 1
 
