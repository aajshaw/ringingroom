--- conflicted
+++ resolved
@@ -4,12 +4,9 @@
 from flask_sqlalchemy import SQLAlchemy
 from flask_migrate import Migrate
 from flask_socketio import SocketIO
-<<<<<<< HEAD
 from flask_assets import Environment, Bundle
-=======
 from flask_session import Session
-from sassutils.wsgi import SassMiddleware
->>>>>>> 94657824
+
 from config import Config
 import os
 
@@ -17,13 +14,9 @@
 app.config.from_object(Config)
 db = SQLAlchemy(app)
 migrate = Migrate(app, db)
-<<<<<<< HEAD
-socketio = SocketIO(app)
 assets = Environment(app)
-=======
 socketio = SocketIO(app, manage_session=False)
 Session(app)
->>>>>>> 94657824
 
 
 # asset bundles
