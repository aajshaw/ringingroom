# coding: utf-8

import logging
from logging.handlers import RotatingFileHandler
from flask import Flask, has_request_context, request, session
from flask_sqlalchemy import SQLAlchemy
from flask_migrate import Migrate
from flask_socketio import SocketIO
from flask_assets import Environment, Bundle
from flask_session import Session
from flask_login import LoginManager

from config import Config
import os

app = Flask(__name__)
app.config.from_object(Config)
db = SQLAlchemy(app)
migrate = Migrate(app, db)
assets = Environment(app)
socketio = SocketIO(app, 
<<<<<<< HEAD
                    manage_session=False,
                    logging=True,
                    cors_allowed_origins='*')
=======
                    logging=True)
>>>>>>> 5373f7f9
login = LoginManager(app)


# Set up logging
class RequestFormatter(logging.Formatter):
    def format(self, record):
        if has_request_context():
            if request.referrer:
                record.url = '/'.join(request.referrer.split('/')[-2:])
            else:
                record.url = request.url
            try:
                record.user_id = session['user_id']
            except:
                record.user_id = None
        else:
            record.url = None
            record.remote_addr = None
            record.user_id = None

        return super().format(record)

formatter = RequestFormatter(
    '[%(asctime)s] User %(user_id)s at %(url)s\n'
    '\t%(message)s'
)


file_handler = RotatingFileHandler('logs/ringingroom.log','a', 1 * 1024 * 1024, 10)
file_handler.setFormatter(formatter)
app.logger.setLevel(logging.INFO)
file_handler.setLevel(logging.INFO)
app.logger.addHandler(file_handler)
app.logger.info('Ringing Room startup')

def log(*args):
    app.logger.info(' '.join([str(l) for l in args]))


# asset bundles
bundles = {

    'js_landing':   Bundle( 'landing.js',
                            filters='jsmin', 
                            output='gen/landing.%(version)s.js'),

    'js_rr':        Bundle('ringing_room.js',
                           'audio.js',
                           # filters='jsmin',
                            output='gen/rr.%(version)s.js'),

    'js_rr_observe': Bundle('observe.js',
                           'audio.js',
                           output='gen/rr-observe.%(version)s.js'),

    'css_static':   Bundle( 'css/static.css',
                            output='gen/static.%(version)s.css'),

    'css_rr':   Bundle( 'css/ringing_room.css',
                         output='gen/rr.%(version)s.css'),

}

assets.register(bundles)

from app.models import *

# make the tower dict
towers = TowerDict()

from app import routes, models, listeners<|MERGE_RESOLUTION|>--- conflicted
+++ resolved
@@ -19,13 +19,8 @@
 migrate = Migrate(app, db)
 assets = Environment(app)
 socketio = SocketIO(app, 
-<<<<<<< HEAD
-                    manage_session=False,
                     logging=True,
                     cors_allowed_origins='*')
-=======
-                    logging=True)
->>>>>>> 5373f7f9
 login = LoginManager(app)
 
 
