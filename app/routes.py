from flask import render_template, send_from_directory, abort, flash, redirect, url_for, session, request
from flask_login import login_user, logout_user, current_user, login_required
import app.wheatley as wheatley
from app import app
from config import Config
from app.extensions import db, log
from app.models import User, UserTowerRelation, get_server_ip, towers
from app.listeners import socketio
from flask_login import current_user, login_user, logout_user, login_required
from app.forms import *

from urllib.parse import urlparse
import string
import random
from app.email import send_password_reset_email
import os


# redirect for static files on subdomains

@app.route('/<int:tower_id>/static/<path:path>')
@app.route('/<int:tower_id>/<decorator>/static/<path:path>')
@app.route('/tower_settings/static/<path:path>')
def redirect_static(tower_id=None, path=None, decorator = None):
    return send_from_directory(app.static_folder, path)


# Helper function to load toasts
def load_toasts(modal):
    return [render_template('news/' + f,modal_id=i, modal=modal) for (i, f) \
                in enumerate(os.listdir('app/templates/' + 'news/')) if not f.startswith('.')]

# Serve the landing page

@app.route('/', methods=('GET', 'POST'))
def index():
    form = LoginForm() if current_user.is_anonymous else None
    return render_template('landing_page.html',
                           toasts=load_toasts(modal=False),
                           modals=load_toasts(modal=True),
                           login_form=form)


# Create / find other towers/rooms as an observer
@app.route('/<int:tower_id>/listen')
@app.route('/<int:tower_id>/<decorator>/listen')
def observer(tower_id, decorator=None):
    try:
        towers.garbage_collection(tower_id)
        tower = towers[tower_id]
    except KeyError:
        log('Bad tower_id')
        abort(404)
    return render_template('ringing_room.html',
                           tower=tower,
                           listen_link=True,
                           server_ip=get_server_ip(tower_id))

# Helper function to generate a random string for use as a unique user_id
def assign_user_id():
    letters = string.ascii_lowercase
    return ''.join(random.choice(letters) for i in range(8))

# Create / find other towers/rooms
@app.route('/<int:tower_id>')
@app.route('/<int:tower_id>/<decorator>')
def tower(tower_id, decorator=None):
    try:
        towers.garbage_collection(tower_id)
        tower = towers[tower_id]
    except KeyError:
        log('Bad tower_id')
        abort(404)

    # Make sure the Bearer token for the current user is not expired and pass it to the client html
    # This is how the client will be automatically logged in w/o cross-domain cookies
    user_token = '' if current_user.is_anonymous\
                    else current_user.get_token()

    print('TOWER SIZES: ', tower.sizes_available)

    # Pass in both the tower and the user_name
    return render_template('ringing_room.html',
                            tower = tower,
                            user_id = '' if current_user.is_anonymous else current_user.id,
                            user_name = '' if current_user.is_anonymous else current_user.username,
                            user_email = '' if current_user.is_anonymous else current_user.email,
                            server_ip=get_server_ip(tower_id),
                            user_token = user_token,
                            host_permissions = current_user.check_permissions(tower_id,'host')\
                                                if current_user.is_authenticated else False,
                            listen_link = False)


#  Serve the static pages

@app.route('/about')
def about():
    return render_template('about.html',
                           version=Config.RR_VERSION)


@app.route('/help')
def help():
    return render_template('help.html')


@app.route('/contact')
def contact():
    return render_template('contact.html')


@app.route('/donate')
def donate():
    return render_template('donate.html')

@app.route('/blog')
def blog():
    return render_template('blog.html')

@app.route('/code_of_conduct')
def code_of_conduct():
    return render_template('code_of_conduct.html')

@app.route('/authenticate')
def authenticate():
    login_form = LoginForm()
    registration_form = RegistrationForm()
    next = request.args.get('next')
    return render_template('authenticate.html',
                           login_form=login_form,
                           registration_form=registration_form,
                           hide_cookie_warning=True,
                           next=next)

@app.route('/login', methods=['POST'])
def login():
    login_form = LoginForm()
    registration_form = RegistrationForm()
    next = request.args.get('next')
    if urlparse(next).netloc != '':
        # All our next redirections will be relative; if there's a netloc, that means
        # someone has tampered with the next arg and we should throw it out
        next = ''
    if login_form.validate_on_submit():

        user = User.query.filter_by(email=login_form.username.data.lower().strip()).first()
        if user is None or not user.check_password(login_form.password.data):
            flash('Incorrect username or password.')
            return render_template('authenticate.html',
                                   login_form=login_form,
                                   registration_form=registration_form,
                                   next=next)

        login_user(user, remember=login_form.remember_me.data)

        return redirect(next or url_for('index'))
    return render_template('authenticate.html',
                           login_form=login_form,
                           registration_form=registration_form,
                           next=next)


@app.route('/logout')
def logout():
    logout_user()
    return redirect(url_for('index'))

@app.route('/register', methods=['POST'])
def register():
    if current_user.is_authenticated:
        return redirect(url_for('index'))
    next = request.args.get('next')
    login_form = LoginForm()
    registration_form = RegistrationForm()
    if registration_form.validate_on_submit():
        user = User(username=registration_form.username.data.strip(),
                    email=registration_form.email.data.lower().strip())
        user.set_password(registration_form.password.data)
        db.session.add(user)
        db.session.commit()

        login_user(user)

        return redirect(url_for('index'))
    return render_template('authenticate.html',
                           login_form=login_form,
                           registration_form=registration_form,
                           next=next)

@app.route('/my_towers')
def my_towers():
    # We need to pass in all of the users related towers, marked by the kind of relation they have
    return render_template('my_towers.html',
                           tower_props=current_user.tower_properties)

@app.route('/tower_settings/<int:tower_id>', methods=['GET','POST'])
def tower_settings(tower_id):
    tower = towers[tower_id]
    tower_db = tower.to_TowerDB()
    form = TowerSettingsForm()
    delete_form = TowerDeleteForm()
    if form.validate_on_submit():
        # Set host-mode
        tower.host_mode_enabled = form.host_mode_enabled.data
<<<<<<< HEAD
        print('ADDITIONAL SIZES: ', form.additional_sizes_enabled.data)
        tower.additional_sizes_enabled = form.additional_sizes_enabled.data
=======

        # ===== DEAL WITH WHEATLEY POTENTIALLY BEING ENABLED OR DISABLED =====
        wheatley_enabled = form.wheatley_enabled.data
        # Add this setting to the database's representation of the tower
        tower_db.wheatley_enabled = wheatley_enabled
        # If the enabledness of Wheatley has changed either way, broadcast that to the users of
        # that tower
        if tower.wheatley.enabled != wheatley_enabled:
            socketio.emit('s_set_wheatley_enabledness', {'enabled': wheatley_enabled},
                          broadcast=True, room=tower.tower_id)
            tower.wheatley.set_enabledness(wheatley_enabled)
            if wheatley_enabled:
                # If Wheatley is being *enabled*, then update the setting in the tower and tell the
                # clients that Wheatley has arrived
                socketio.emit('s_user_entered', {'user_name': "Wheatley"},
                               broadcast=True, include_self=True, room=tower.tower_id)
                socketio.emit('s_wheatley_setting', tower.wheatley.settings)
                socketio.emit('s_wheatley_row_gen', tower.wheatley.row_gen)
            else:
                # If Wheatley is being *disabled*, then update the setting in the tower and tell the
                # clients that Wheatley has left
                socketio.emit('s_user_left', {'user_name': "Wheatley"},
                               broadcast=True, include_self=True, room=tower.tower_id)

>>>>>>> d7e8ec63
        if form.tower_name.data:
            tower.name = form.tower_name.data
            tower_db.tower_name = form.tower_name.data
            form.tower_name.data = ''
            flash('Tower name changed.')

        if form.add_host.data:
            new_host = User.query.filter_by(email=form.add_host.data).first()
            if new_host.check_permissions(tower_id, permission='host'):
                form.add_host.errors.append('User is already a host.')
            new_host.make_host(tower)
            form.add_host.data = ''

        if form.remove_host.data:
            host = User.query.filter_by(email=form.remove_host.data).first()
            if host == tower_db.creator:
                form.add_host.errors.append('Cannot remove tower creator from host list.')
            else:
                host.remove_host(tower)
            form.remove_host.data =''
        db.session.commit()
    if delete_form.delete.data and delete_form.validate_on_submit():
        rels = UserTowerRelation.query.filter_by(tower=tower_db)
        for rel in rels: db.session.delete(rel)
        db.session.delete(tower_db)
        db.session.commit()
        del tower
        towers.pop(tower_id)
        flash('Tower ' + str(tower_id) + ' deleted.')
        return redirect(url_for('my_towers'))
    form.host_mode_enabled.data = tower.host_mode_enabled
<<<<<<< HEAD
    form.additional_sizes_enabled.data = tower.additional_sizes_enabled
=======
    form.wheatley_enabled.data = tower.wheatley.enabled
>>>>>>> d7e8ec63
    return render_template('tower_settings.html',
                           form=form,
                           delete_form=delete_form,
                           tower=tower_db,
                           wheatley_flag=wheatley.feature_flag())



@app.route('/settings', methods=['GET','POST'])
@login_required
def user_settings():
    form = UserSettingsForm()
    del_form = UserDeleteForm()
    if form.submit.data and form.validate_on_submit():
        if not current_user.check_password(form.password.data):
            flash('Incorrect password.')
            return render_template('user_settings.html',form=form, del_form=del_form)
        if form.new_password.data:
            current_user.set_password(form.new_password.data)
            flash('Password updated.')
        if form.new_email.data:
            current_user.email = form.new_email.data.lower()
            flash('Email updated.')
        if form.new_username.data:
            current_user.username = form.new_username.data.strip()
            flash('Username updated.')
        db.session.commit()
        return redirect(url_for('user_settings'))
    if del_form.delete.data and del_form.validate_on_submit():
        if not current_user.check_password(del_form.delete_password.data):
            flash('Incorrect password.')
            return render_template('user_settings.html',form=form, del_form=del_form)
        current_user.clear_all_towers()
        db.session.delete(current_user)
        db.session.commit()
        logout_user()
        return redirect(url_for('index'))
    return render_template('user_settings.html', form=form, del_form=del_form, user_settings_flag=True)

@app.route('/reset_password', methods=['GET','POST'])
def request_reset_password():
    if current_user.is_authenticated:
        return redirect(url_for('index'))
    form = ResetPasswordRequestForm()
    if form.validate_on_submit():
        user = User.query.filter_by(email=form.email.data.lower().strip()).first()
        if user:
            send_password_reset_email(user)
        flash('Check your email for the instructions to reset your password.')
        return redirect(url_for('authenticate'))
    return render_template('reset_password_request.html',
                           title='Reset Password', form=form)


@app.route('/reset_password/<token>', methods=['GET','POST'])
def reset_password(token):
    if current_user.is_authenticated:
        return redirect(url_for('index'))
    user = User.verify_reset_password_token(token)
    form = ResetPasswordForm()
    if form.validate_on_submit():
        user.set_password(form.password.data)
        db.session.commit()
        flash('Your password has been reset.')
        return redirect(url_for('authenticate'))
    return render_template('reset_password.html', form=form, token_success=bool(user))

<|MERGE_RESOLUTION|>--- conflicted
+++ resolved
@@ -203,10 +203,7 @@
     if form.validate_on_submit():
         # Set host-mode
         tower.host_mode_enabled = form.host_mode_enabled.data
-<<<<<<< HEAD
-        print('ADDITIONAL SIZES: ', form.additional_sizes_enabled.data)
         tower.additional_sizes_enabled = form.additional_sizes_enabled.data
-=======
 
         # ===== DEAL WITH WHEATLEY POTENTIALLY BEING ENABLED OR DISABLED =====
         wheatley_enabled = form.wheatley_enabled.data
@@ -231,7 +228,6 @@
                 socketio.emit('s_user_left', {'user_name': "Wheatley"},
                                broadcast=True, include_self=True, room=tower.tower_id)
 
->>>>>>> d7e8ec63
         if form.tower_name.data:
             tower.name = form.tower_name.data
             tower_db.tower_name = form.tower_name.data
@@ -263,11 +259,8 @@
         flash('Tower ' + str(tower_id) + ' deleted.')
         return redirect(url_for('my_towers'))
     form.host_mode_enabled.data = tower.host_mode_enabled
-<<<<<<< HEAD
     form.additional_sizes_enabled.data = tower.additional_sizes_enabled
-=======
     form.wheatley_enabled.data = tower.wheatley.enabled
->>>>>>> d7e8ec63
     return render_template('tower_settings.html',
                            form=form,
                            delete_form=delete_form,
