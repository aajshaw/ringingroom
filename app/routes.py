--- conflicted
+++ resolved
@@ -40,12 +40,8 @@
 
 @app.route('/', methods=('GET', 'POST'))
 def index():
-<<<<<<< HEAD
-    return render_template('landing_page.html',
-=======
     form = LoginForm() if current_user.is_anonymous else None
     return render_template('landing_page.html', 
->>>>>>> 878a62c1
                            toasts=load_toasts(modal=False),
                            modals=load_toasts(modal=True),
                            login_form=form)
