from flask import render_template, send_from_directory, abort, flash, redirect, url_for, session, request
from flask_login import login_user, logout_user, current_user, login_required
from app import app, towers, log, db
from app.models import User
from flask_login import current_user, login_user, logout_user, login_required
from app.forms import LoginForm, RegistrationForm, UserSettingsForm, ResetPasswordRequestForm, \
    ResetPasswordForm
from urllib.parse import urlparse
import string
import random
from app.email import send_password_reset_email

# Helper function to get a server IP, with load balancing
# If there is a list of IPs set in SOCKETIO_SERVER_ADDRESSES, this will automatically balance rooms
# across those servers. Otherwise, it will just direct everything to the current server.
def get_server_ip(tower_id):
    servers = app.config['SOCKETIO_SERVER_ADDRESSES']
    if not servers:
        return request.url_root
    else:
        return 'http://' + servers[tower_id % len(servers)] + ':8080'

# redirect for static files on subdomains

@app.route('/<int:tower_id>/static/<path:path>')
@app.route('/<int:tower_id>/<decorator>/static/<path:path>')
def redirect_static(tower_id, path, decorator = None):
    return send_from_directory(app.static_folder, path)


# Serve the landing page

@app.route('/', methods=('GET', 'POST'))
def index():
    return render_template('landing_page.html')


# Create / find other towers/rooms as an observer
@app.route('/<int:tower_id>/listen')
@app.route('/<int:tower_id>/<decorator>/listen')
def observer(tower_id, decorator=None):
    try:
        towers.garbage_collection(tower_id)
        tower = towers[tower_id]
    except KeyError:
        log('Bad tower_id')
        abort(404)
    return render_template('ringing_room.html',
                           tower=tower,
                           listen_link=True,
                           server_ip=get_server_ip(tower_id))

# Helper function to generate a random string for use as a unique user_id
def assign_user_id():
    letters = string.ascii_lowercase
    return ''.join(random.choice(letters) for i in range(8))

# Create / find other towers/rooms
@app.route('/<int:tower_id>')
@app.route('/<int:tower_id>/<decorator>')
def tower(tower_id, decorator=None):
    try:
        towers.garbage_collection(tower_id)
        tower = towers[tower_id]
    except KeyError:
        log('Bad tower_id')
        abort(404)
                         
    # Pass in both the tower and the user_name
    return render_template('ringing_room.html',
                            tower = tower,
                            user_name = '' if current_user.is_anonymous else current_user.username,
                            server_ip=get_server_ip(tower_id),
                            listen_link = False)


#  Serve the static pages

@app.route('/about')
def about():
    return render_template('about.html')


@app.route('/help')
def help():
    return render_template('help.html')


@app.route('/contact')
def contact():
    return render_template('contact.html')


@app.route('/donate')
def donate():
    return render_template('donate.html')

@app.route('/blog')
def blog():
    return render_template('blog.html')

@app.route('/authenticate')
def authenticate():
    login_form = LoginForm()
    registration_form = RegistrationForm()
    next = request.args.get('next')
    return render_template('authenticate.html', 
                           login_form=login_form,
                           registration_form=registration_form,
                           next=next)

@app.route('/login', methods=['POST'])
def login():
    login_form = LoginForm()
    registration_form = RegistrationForm()
    next = request.args.get('next')
    if urlparse(next).netloc != '':
        # All our next redirections will be relative; if there's a netloc, that means
        # someone has tampered with the next arg and we should throw it out
        next = ''
    if login_form.validate_on_submit():

<<<<<<< HEAD
        user = User.query.filter_by(email=login_form.username.data).first()
=======
        user = User.query.filter_by(email=login_form.username.data.lower()).first() or \
               User.query.filter_by(username=login_form.username.data).first()
>>>>>>> c088e740
        if user is None or not user.check_password(login_form.password.data):
            raise ValidationError('Incorrect username or password.')
            return redirect(url_for('authenticate'))

        login_user(user, remember=login_form.remember_me.data)

        return redirect(next or url_for('index'))
    return render_template('authenticate.html', 
                           login_form=login_form,
                           registration_form=registration_form,
                           next=next)


@app.route('/logout')
def logout():
    logout_user()
    return redirect(url_for('index'))
    
@app.route('/register', methods=['POST'])
def register():
    if current_user.is_authenticated:
        return redirect(url_for('index'))
    next = request.args.get('next')
    login_form = LoginForm()
    registration_form = RegistrationForm()
    if registration_form.validate_on_submit():
        user = User(username=registration_form.username.data, 
                    email=registration_form.email.data.lower())
        user.set_password(registration_form.password.data)
        db.session.add(user)
        db.session.commit()

        login_user(user)

        return redirect(url_for('index'))
    return render_template('authenticate.html', 
                           login_form=login_form,
                           registration_form=registration_form,
                           next=next)

@app.route('/settings', methods=['GET','POST'])
@login_required
def user_settings():
    form = UserSettingsForm()
    if form.validate_on_submit() and current_user.check_password(form.password.data):
        if form.new_password.data:
            current_user.set_password(form.new_password.data)
            flash('Password updated.')
        if form.new_email.data:
            current_user.email = form.new_email.data.lower()
        if form.new_username.data:
            current_user.username = form.new_username.data
            flash('Username updated.')
        db.session.commit()
    return render_template('user_settings.html', form=form)

@app.route('/reset_password', methods=['GET','POST'])
def request_reset_password():
    if current_user.is_authenticated:
        return redirect(url_for('index'))
    form = ResetPasswordRequestForm()
    if form.validate_on_submit():
        user = User.query.filter_by(email=form.email.data.lower()).first()
        if user:
            send_password_reset_email(user)
        flash('Check your email for the instructions to reset your password.')
        return redirect(url_for('authenticate'))
    return render_template('reset_password_request.html',
                           title='Reset Password', form=form)


@app.route('/reset_password/<token>', methods=['GET','POST'])
def reset_password(token):
    if current_user.is_authenticated:
        return redirect(url_for('index'))
    user = User.verify_reset_password_token(token)
    if not user:
        return redirect(url_for('index'))
    form = ResetPasswordForm()
    if form.validate_on_submit():
        user.set_password(form.password.data)
        db.session.commit()
        flash('Your password has been reset.')
        return redirect(url_for('authenticate'))
    return render_template('reset_password.html', form=form)<|MERGE_RESOLUTION|>--- conflicted
+++ resolved
@@ -120,12 +120,8 @@
         next = ''
     if login_form.validate_on_submit():
 
-<<<<<<< HEAD
-        user = User.query.filter_by(email=login_form.username.data).first()
-=======
         user = User.query.filter_by(email=login_form.username.data.lower()).first() or \
                User.query.filter_by(username=login_form.username.data).first()
->>>>>>> c088e740
         if user is None or not user.check_password(login_form.password.data):
             raise ValidationError('Incorrect username or password.')
             return redirect(url_for('authenticate'))
