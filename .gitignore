# pycharm files
.idea/

# Byte-compiled / optimized / DLL files
__pycache__/
*.py[cod]
*$py.class

# C extensions
*.so

# Distribution / packaging
.Python
build/
develop-eggs/
dist/
downloads/
eggs/
.eggs/
lib/
lib64/
parts/
sdist/
var/
wheels/
pip-wheel-metadata/
share/python-wheels/
*.egg-info/
.installed.cfg
*.egg
MANIFEST

# PyInstaller
#  Usually these files are written by a python script from a template
#  before PyInstaller builds the exe, so as to inject date/other infos into it.
*.manifest
*.spec

# Installer logs
pip-log.txt
pip-delete-this-directory.txt

# Unit test / coverage reports
htmlcov/
.tox/
.nox/
.coverage
.coverage.*
.cache
nosetests.xml
coverage.xml
*.cover
*.py,cover
.hypothesis/
.pytest_cache/

# Translations
*.mo
*.pot

# Django stuff:
*.log
local_settings.py
db.sqlite3
db.sqlite3-journal

# Flask stuff:
instance/
.webassets-cache

# Scrapy stuff:
.scrapy

# Sphinx documentation
docs/_build/

# PyBuilder
target/

# Jupyter Notebook
.ipynb_checkpoints

# IPython
profile_default/
ipython_config.py

# pyenv
.python-version

# pipenv
#   According to pypa/pipenv#598, it is recommended to include Pipfile.lock in version control.
#   However, in case of collaboration, if having platform-specific dependencies or dependencies
#   having no cross-platform support, pipenv may install dependencies that don't work, or not
#   install all needed dependencies.
#Pipfile.lock

# PEP 582; used by e.g. github.com/David-OConnor/pyflow
__pypackages__/

# Celery stuff
celerybeat-schedule
celerybeat.pid

# SageMath parsed files
*.sage.py

# Environments
.env
.venv
env/
venv/
ENV/
env.bak/
venv.bak/

# Spyder project settings
.spyderproject
.spyproject

# Rope project settings
.ropeproject

# mkdocs documentation
/site

# mypy
.mypy_cache/
.dmypy.json
dmypy.json

# Pyre type checker
.pyre/

# vim files
*.swp
*.un~

# don't track the css folder — it's generated by sass
static/css/*
app/static/css/*
.sass-cache/

# Don't track the virtual environment
rrenv/

# Don't track the db
towers.db

<<<<<<< HEAD
# don't track cookies
flask_session/*
=======
#don't track user cookies
flask_session/
>>>>>>> 9a1f0e43
<|MERGE_RESOLUTION|>--- conflicted
+++ resolved
@@ -146,10 +146,6 @@
 # Don't track the db
 towers.db
 
-<<<<<<< HEAD
-# don't track cookies
-flask_session/*
-=======
+
 #don't track user cookies
-flask_session/
->>>>>>> 9a1f0e43
+flask_session/