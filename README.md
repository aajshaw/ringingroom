--- conflicted
+++ resolved
@@ -2,8 +2,7 @@
 
 A space where socially-distanced ringers can practice together.
 
-<<<<<<< HEAD
-# Build instructions
+## Build instructions
 
 Get the CSS set up with sass:
  - Install dart-sass (e.g. `brew install sass/sass/sass`); https://github.com/sass/dart-sass/releases
@@ -17,25 +16,6 @@
 You are now ready to run the server:
  - In the project root, run `flask run`
  - This will give you a local address where you can access the app 
-=======
-## Build instructions
-
-Get the CSS set up with sass:
-
-- Install dart-sass (e.g. `brew install sass/sass/sass`); https://github.com/sass/dart-sass/releases
-- (Optional) Create & activate a [virtual environment](https://packaging.python.org/guides/installing-using-pip-and-virtual-environments/);
-- Install python dependencies `pip install -r requirements.txt`
-- In the project root, run `sass app/static/sass/:app/static/css/`. This will compile the sass to css.
-
-Get the DB set up with flask:
-
-- In the project root, run `flask db upgrade`
-
-You are now ready to run the server
->>>>>>> 98b8cb52
-
-- In the project root, run `flask run`
-- This will give you a local address where you can access the app 
 
 ## Filestructure
 
@@ -86,14 +66,9 @@
 Communication between client & server is handled by Socket.IO events.
 
 Events are prefixed by *origin*:
-<<<<<<< HEAD
 - "c_" for client
 - "s_" for server
-=======
 
-- "c-" for client
-- "s-" for server
->>>>>>> 98b8cb52
 
 Currently, the following events are defined:
 
