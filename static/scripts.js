--- conflicted
+++ resolved
@@ -299,10 +299,6 @@
 
 	delimiters: ['[[',']]'], // don't interfere with flask
 
-<<<<<<< HEAD
-	
-=======
->>>>>>> 4cdf4c72
 	data: function(){ 
 		return {tower_sizes: [6,8,10,12],
 				buttons: { 6: "⑥",
